--- conflicted
+++ resolved
@@ -27,19 +27,10 @@
     all_configs_complete,
 )
 from hummingbot.client.ui import login_prompt
-<<<<<<< HEAD
-from hummingbot.client.ui.stdout_redirection import patch_stdout
+from hummingbot.core.event.events import HummingbotUIEvent
 from hummingbot.core.gateway import start_existing_gateway_container
 from hummingbot.core.management.console import start_management_console
 from hummingbot.core.utils.async_utils import safe_gather
-from bin.hummingbot import (
-    detect_available_port,
-)
-=======
-from hummingbot.core.event.events import HummingbotUIEvent
-from hummingbot.core.management.console import start_management_console
-from hummingbot.core.utils.async_utils import safe_gather
->>>>>>> 14d6c3b8
 from hummingbot.client.settings import CONF_FILE_PATH, AllConnectorSettings
 from hummingbot.client.config.security import Security
 
@@ -121,39 +112,17 @@
         if not all_configs_complete(hb.strategy_name):
             hb.status()
 
-<<<<<<< HEAD
-    with patch_stdout(log_field=hb.app.log_field):
-        dev_mode = check_dev_mode()
-        if dev_mode:
-            hb.app.log("Running from dev branches. Full remote logging will be enabled.")
-
-        log_level = global_config_map.get("log_level").value
-        init_logging("hummingbot_logs.yml",
-                     override_log_level=log_level,
-                     dev_mode=dev_mode)
-
-        if hb.strategy_file_name is not None and hb.strategy_name is not None:
-            await write_config_to_yml(hb.strategy_name, hb.strategy_file_name)
-            hb.start(log_level)
-
-        tasks: List[Coroutine] = [hb.run(), start_existing_gateway_container()]
-        if global_config_map.get("debug_console").value:
-            management_port: int = detect_available_port(8211)
-            tasks.append(start_management_console(locals(), host="localhost", port=management_port))
-        await safe_gather(*tasks)
-=======
     # The listener needs to have a named variable for keeping reference, since the event listener system
     # uses weak references to remove unneeded listeners.
     start_listener: UIStartListener = UIStartListener(hb)
     hb.app.add_listener(HummingbotUIEvent.Start, start_listener)
 
-    tasks: List[Coroutine] = [hb.run()]
+    tasks: List[Coroutine] = [hb.run(), start_existing_gateway_container()]
     if global_config_map.get("debug_console").value:
         management_port: int = detect_available_port(8211)
         tasks.append(start_management_console(locals(), host="localhost", port=management_port))
 
     await safe_gather(*tasks)
->>>>>>> 14d6c3b8
 
 
 def main():
