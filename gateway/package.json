{
  "name": "gateway-v2",
  "version": "0.1.9",
  "description": "Hummingbot Gateway",
  "main": "index.js",
  "license": "Apache-2.0",
  "repository": "https://github.com/coinalpha/gateway-v2",
  "scripts": {
    "prebuild": "rimraf dist && mkdir dist",
    "build": "tsc --skipLibCheck --project ./ && yarn copy-files",
    "clean": "rm -rf ./node_modules && rm -rf ./coverage && rm -rf ./logs && yarn run clean:config",
    "clean:config": "find ./conf -maxdepth 1 -regextype posix-extended -regex '.*\\.yml' -delete",
    "config": "./setup/config.sh",
    "format": "prettier . --write",
    "lint": "eslint src test test-scripts --format table --fix",
    "dev": "nodemon src/index.ts",
    "dev:debug": "nodemon --inspect src/index.ts",
    "start": "node dist/src/index.js",
    "copy-files": "copyfiles -a 'src/**/schema/*.json' 'src/templates/*.yml' 'test/services/data/**/*.*' dist",
<<<<<<< HEAD
    "test:unit": "NODE_OPTIONS=--max_old_space_size=4096 jest -w 1 --verbose --forceExit ./test/",
    "test:cov": "NODE_OPTIONS=--max_old_space_size=4096 jest -w 1 --coverage --forceExit ./test/",
    "test:scripts": "jest -i --verbose ./test-scripts/*.test.ts",
    "test:cosmos": "jest -i --verbose ./test-scripts/cosmos.test.ts",
    "test:cosmosRoutes": "jest -i --verbose ./test/chains/cosmos/cosmos.routes.test.ts"
=======
    "test": "jest --verbose",
    "test:debug": "node --inspect node_modules/.bin/jest --watch --runInBand",
    "test:unit": "NODE_OPTIONS=--max_old_space_size=8192 jest -w 1 --verbose --forceExit ./test/",
    "test:cov": "NODE_OPTIONS=--max_old_space_size=8192 jest -w 1 --coverage --forceExit ./test/",
    "test:scripts": "jest -i --verbose ./test-scripts/*.test.ts"
>>>>>>> dc7f4853
  },
  "dependencies": {
    "@blockworks-foundation/mango-client": "^3.2.14",
    "@cosmjs/proto-signing": "^0.28.10",
    "@cosmjs/stargate": "^0.28.13",
    "@ethersproject/experimental": "^5.3.0",
    "@harmony-js/core": "^0.1.57",
    "@harmony-js/utils": "^0.1.56",
    "@pangolindex/sdk": "^1.1.0",
    "@perp/sdk-curie": "^1.6.1",
    "@project-serum/serum": "^0.13.65",
    "@solana/buffer-layout": "^4.0.0",
    "@solana/spl-token": "^0.2.0",
    "@solana/spl-token-registry": "^0.2.4177",
    "@solana/web3.js": "^1.46.0",
    "@sushiswap/sdk": "^5.0.0-canary.116",
    "@switchboard-xyz/defikingdoms-sdk": "^1.0.7",
    "@traderjoe-xyz/sdk": "^1.6.1",
    "@types/fs-extra": "^9.0.13",
    "@types/lodash": "^4.14.178",
    "@types/minimist": "^1.2.2",
    "@types/morgan": "^1.9.3",
    "@types/uuid": "^8.3.4",
    "@uniswap/sdk": "3.0.2",
    "@uniswap/sdk-core": "^3.0.0",
    "@uniswap/smart-order-router": "^2.5.26",
    "@uniswap/v3-core": "^1.0.0",
    "@uniswap/v3-periphery": "^1.1.1",
    "@uniswap/v3-sdk": "^3.7.0",
    "@zuzu-cat/defira-sdk": "^1.0.0",
    "abi-decoder": "^2.4.0",
    "add": "^2.0.6",
    "ajv": "^8.6.3",
    "app-root-path": "^3.0.0",
    "axios": "^0.21.1",
    "bn.js": "^5.2.1",
    "body-parser": "^1.19.0",
<<<<<<< HEAD
    "bs58": "^4.0.1",
    "chain-registry": "^0.0.26",
=======
    "bs58": "^5.0.0",
    "chalk": "^4.1.0",
>>>>>>> dc7f4853
    "copyfiles": "^2.4.1",
    "cycle": "^1.0.3",
    "dayjs": "^1.10.6",
    "decimal.js-light": "^2.5.1",
    "ethers": "^5.6.2",
    "express": "^4.17.1",
    "express-ipfilter": "^1.2.0",
    "express-winston": "^4.1.0",
    "fs-extra": "^10.0.0",
    "http-status-codes": "^2.2.0",
    "immutable": "^4.0.0",
    "js-yaml": "^4.1.0",
    "level": "^8.0.0",
    "lodash": "^4.17.21",
    "mathjs": "^10.5.0",
    "minimist": "^1.2.5",
    "morgan": "^1.10.0",
    "quickswap-sdk": "^3.0.8",
    "node-ts-cache": "4.4.0",
    "node-ts-cache-storage-memory": "4.4.0",
    "swagger-ui-express": "^4.1.6",
    "tslib": "^2.3.1",
    "tweetnacl": "^1.0.3",
    "uuid": "^8.3.2",
    "web3": "^1.7.3",
    "winston": "^3.3.3",
    "winston-daily-rotate-file": "^4.5.5",
    "yarn": "^1.22.17"
  },
  "devDependencies": {
    "@connectis/diff-test-coverage": "^1.5.1",
    "@ethersproject/address": "^5.0.0-beta",
    "@ethersproject/contracts": "^5.0.0-beta",
    "@ethersproject/networks": "^5.0.0-beta",
    "@ethersproject/providers": "^5.0.0-beta",
    "@ethersproject/solidity": "^5.0.0-beta",
    "@types/app-root-path": "^1.2.4",
    "@types/big.js": "^6.1.3",
    "@types/bs58": "^4.0.1",
    "@types/express": "^4.17.12",
    "@types/jest": "^27.4.1",
    "@types/js-yaml": "^4.0.2",
    "@types/level": "^6.0.0",
    "@types/mathjs": "^9.4.2",
    "@types/node": "^15.12.4",
    "@types/node-fetch": "^2.6.1",
    "@types/supertest": "^2.0.11",
    "@types/swagger-ui-express": "^4.1.3",
    "@typescript-eslint/eslint-plugin": "^4.26.1",
    "@typescript-eslint/parser": "^4.26.1",
    "eslint": "^7.25.0",
    "eslint-config-prettier": "^8.3.0",
    "eslint-config-standard": "^16.0.3",
    "eslint-plugin-import": "^2.23.4",
    "eslint-plugin-node": "^11.1.0",
    "eslint-plugin-prettier": "^3.4.0",
    "eslint-plugin-promise": "^5.1.0",
    "eslint-plugin-standard": "^4.0.1",
    "hardhat": "^2.0.0",
    "jest": "^27.3.1",
    "jest-extended": "^0.11.5",
    "mock-ethers-provider": "^1.0.2",
    "node-cache": "5.1.2",
    "nodemon": "^2.0.16",
    "nohup": "^0.1.0",
    "prettier": "^2.3.0",
    "rimraf": "^3.0.2",
    "supertest": "^6.1.6",
    "ts-jest": "^27.0.5",
    "ts-node": "^10.0.0",
    "typescript": "^4.3.2"
  },
  "overrides": {
    "@solana/web3.js": "^1.46.0"
  },
  "resolutions": {
    "@solana/web3.js": "^1.46.0",
    "web3-utils": "1.7.3"
  }
}<|MERGE_RESOLUTION|>--- conflicted
+++ resolved
@@ -17,19 +17,13 @@
     "dev:debug": "nodemon --inspect src/index.ts",
     "start": "node dist/src/index.js",
     "copy-files": "copyfiles -a 'src/**/schema/*.json' 'src/templates/*.yml' 'test/services/data/**/*.*' dist",
-<<<<<<< HEAD
-    "test:unit": "NODE_OPTIONS=--max_old_space_size=4096 jest -w 1 --verbose --forceExit ./test/",
-    "test:cov": "NODE_OPTIONS=--max_old_space_size=4096 jest -w 1 --coverage --forceExit ./test/",
-    "test:scripts": "jest -i --verbose ./test-scripts/*.test.ts",
-    "test:cosmos": "jest -i --verbose ./test-scripts/cosmos.test.ts",
-    "test:cosmosRoutes": "jest -i --verbose ./test/chains/cosmos/cosmos.routes.test.ts"
-=======
     "test": "jest --verbose",
     "test:debug": "node --inspect node_modules/.bin/jest --watch --runInBand",
     "test:unit": "NODE_OPTIONS=--max_old_space_size=8192 jest -w 1 --verbose --forceExit ./test/",
     "test:cov": "NODE_OPTIONS=--max_old_space_size=8192 jest -w 1 --coverage --forceExit ./test/",
-    "test:scripts": "jest -i --verbose ./test-scripts/*.test.ts"
->>>>>>> dc7f4853
+    "test:scripts": "jest -i --verbose ./test-scripts/*.test.ts",
+    "test:cosmos": "jest -i --verbose ./test-scripts/cosmos.test.ts",
+    "test:cosmosRoutes": "jest -i --verbose ./test/chains/cosmos/cosmos.routes.test.ts"
   },
   "dependencies": {
     "@blockworks-foundation/mango-client": "^3.2.14",
@@ -67,13 +61,9 @@
     "axios": "^0.21.1",
     "bn.js": "^5.2.1",
     "body-parser": "^1.19.0",
-<<<<<<< HEAD
-    "bs58": "^4.0.1",
     "chain-registry": "^0.0.26",
-=======
     "bs58": "^5.0.0",
     "chalk": "^4.1.0",
->>>>>>> dc7f4853
     "copyfiles": "^2.4.1",
     "cycle": "^1.0.3",
     "dayjs": "^1.10.6",
