import { patch, unpatch } from '../patch';
import { Ethereum } from '../../../src/chains/ethereum/ethereum';
import { Avalanche } from '../../../src/chains/avalanche/avalanche';
import { Harmony } from '../../../src/chains/harmony/harmony';

import {
  addWallet,
  getWallets,
  removeWallet,
} from '../../../src/services/wallet/wallet.controllers';
import {
  ACCOUNT_NOT_SPECIFIED_CODE,
  ACCOUNT_NOT_SPECIFIED_ERROR_MESSAGE,
  HttpException,
  UNKNOWN_CHAIN_ERROR_CODE,
  UNKNOWN_KNOWN_CHAIN_ERROR_MESSAGE,
} from '../../../src/services/error-handler';

import { ConfigManagerCertPassphrase } from '../../../src/services/config-manager-cert-passphrase';
<<<<<<< HEAD
import { Near } from '../../../src/chains/near/near';

=======
import { Cronos } from '../../../src/chains/cronos/cronos';
>>>>>>> 9d8c3661
let avalanche: Avalanche;
let cronos: Cronos;
let eth: Ethereum;
let harmony: Harmony;
let near: Near;

beforeAll(async () => {
  patch(ConfigManagerCertPassphrase, 'readPassphrase', () => 'a');

  avalanche = Avalanche.getInstance('fuji');
  eth = Ethereum.getInstance('kovan');
  harmony = Harmony.getInstance('testnet');
<<<<<<< HEAD
  near = Near.getInstance('testnet');
=======
  cronos = Cronos.getInstance('testnet');
>>>>>>> 9d8c3661
});

beforeEach(() =>
  patch(ConfigManagerCertPassphrase, 'readPassphrase', () => 'a')
);

afterAll(async () => {
  await avalanche.close();
  await eth.close();
  await harmony.close();
<<<<<<< HEAD
  await near.close();
=======
  await cronos.close();
>>>>>>> 9d8c3661
});

afterEach(() => unpatch());

const oneAddress = '0x7E5F4552091A69125d5DfCb7b8C2659029395Bdf';

const onePrivateKey =
  '0000000000000000000000000000000000000000000000000000000000000001'; // noqa: mock

// encoding of onePrivateKey with the password 'a'
const encodedPrivateKey = {
  address: '7e5f4552091a69125d5dfcb7b8c2659029395bdf',
  id: '7bb58a6c-06d3-4ede-af06-5f4a5cb87f0b',
  version: 3,
  Crypto: {
    cipher: 'aes-128-ctr',
    cipherparams: { iv: '60276d7bf5fa57ce0ae8e65fc578c3ac' },
    ciphertext:
      'be98ee3d44744e1417531b15a7b1e47b945cfc100d3ff2680f757a824840fb67', // noqa: mock
    kdf: 'scrypt',
    kdfparams: {
      salt: '90b7e0017b4f9df67aa5f2de73495c14de086b8abb5b68ce3329596eb14f991c', // noqa: mock
      n: 131072,
      dklen: 32,
      p: 1,
      r: 8,
    },
    mac: '0cea1492f67ed43234b69100d873e17b4a289dd508cf5e866a3b18599ff0a5fc', // noqa: mock
  },
};

describe('addWallet and getWallets', () => {
  it('add an Ethereum wallet', async () => {
    patch(eth, 'getWallet', () => {
      return {
        address: oneAddress,
      };
    });

    patch(eth, 'encrypt', () => {
      return JSON.stringify(encodedPrivateKey);
    });

    await addWallet({
      privateKey: onePrivateKey,
      chain: 'ethereum',
      network: 'kovan',
    });

    const wallets = await getWallets();

    const addresses: string[][] = wallets
      .filter((wallet) => wallet.chain === 'ethereum')
      .map((wallet) => wallet.walletAddresses);

    expect(addresses[0]).toContain(oneAddress);
  });

  it('add an Avalanche wallet', async () => {
    patch(avalanche, 'getWallet', () => {
      return {
        address: oneAddress,
      };
    });

    patch(avalanche, 'encrypt', () => {
      return JSON.stringify(encodedPrivateKey);
    });

    await addWallet({
      privateKey: onePrivateKey,
      chain: 'avalanche',
      network: 'fuji',
    });

    const wallets = await getWallets();

    const addresses: string[][] = wallets
      .filter((wallet) => wallet.chain === 'avalanche')
      .map((wallet) => wallet.walletAddresses);

    expect(addresses[0]).toContain(oneAddress);
  });

  it('add an Harmony wallet', async () => {
    patch(harmony, 'getWallet', () => {
      return {
        address: oneAddress,
      };
    });

    patch(harmony, 'encrypt', () => {
      return JSON.stringify(encodedPrivateKey);
    });

    await addWallet({
      privateKey: onePrivateKey,
      chain: 'harmony',
      network: 'testnet',
    });

    const wallets = await getWallets();

    const addresses: string[][] = wallets
      .filter((wallet) => wallet.chain === 'harmony')
      .map((wallet) => wallet.walletAddresses);

    expect(addresses[0]).toContain(oneAddress);
  });

  it('add a Cronos wallet', async () => {
    patch(cronos, 'getWallet', () => {
      return {
        address: oneAddress,
      };
    });

    patch(cronos, 'encrypt', () => {
      return JSON.stringify(encodedPrivateKey);
    });

    await addWallet({
      privateKey: onePrivateKey,
      chain: 'cronos',
      network: 'testnet',
    });

    const wallets = await getWallets();

    const addresses: string[][] = wallets
      .filter((wallet) => wallet.chain === 'cronos')
      .map((wallet) => wallet.walletAddresses);

    expect(addresses[0]).toContain(oneAddress);
  });

  it('fail to add a wallet to unknown chain', async () => {
    await expect(
      addWallet({
        privateKey: onePrivateKey,
        chain: 'shibainu',
        network: 'doge',
      })
    ).rejects.toThrow(
      new HttpException(
        500,
        UNKNOWN_KNOWN_CHAIN_ERROR_MESSAGE('shibainu'),
        UNKNOWN_CHAIN_ERROR_CODE
      )
    );
  });

  it('fail to add a wallet if account is not specified when adding near wallet', async () => {
    await expect(
      addWallet({
        privateKey: onePrivateKey,
        chain: 'near',
        network: 'testnet',
      })
    ).rejects.toThrow(
      new HttpException(
        500,
        ACCOUNT_NOT_SPECIFIED_ERROR_MESSAGE(),
        ACCOUNT_NOT_SPECIFIED_CODE
      )
    );
  });
});

describe('addWallet and removeWallets', () => {
  it('remove an Ethereum wallet', async () => {
    patch(eth, 'getWallet', () => {
      return {
        address: oneAddress,
      };
    });

    patch(eth, 'encrypt', () => {
      return JSON.stringify(encodedPrivateKey);
    });

    await addWallet({
      privateKey: onePrivateKey,
      chain: 'ethereum',
      network: 'kovan',
    });

    await removeWallet({ chain: 'ethereum', address: oneAddress });

    const wallets = await getWallets();

    const addresses: string[][] = wallets
      .filter((wallet) => wallet.chain === 'ethereum')
      .map((wallet) => wallet.walletAddresses);

    expect(addresses[0]).not.toContain(oneAddress);
  });

  it('remove an Harmony wallet', async () => {
    patch(harmony, 'getWallet', () => {
      return {
        address: oneAddress,
      };
    });

    patch(harmony, 'encrypt', () => {
      return JSON.stringify(encodedPrivateKey);
    });

    await addWallet({
      privateKey: onePrivateKey,
      chain: 'harmony',
      network: 'testnet',
    });

    await removeWallet({ chain: 'harmony', address: oneAddress });

    const wallets = await getWallets();

    const addresses: string[][] = wallets
      .filter((wallet) => wallet.chain === 'harmony')
      .map((wallet) => wallet.walletAddresses);

    expect(addresses[0]).not.toContain(oneAddress);
  });
});<|MERGE_RESOLUTION|>--- conflicted
+++ resolved
@@ -17,12 +17,9 @@
 } from '../../../src/services/error-handler';
 
 import { ConfigManagerCertPassphrase } from '../../../src/services/config-manager-cert-passphrase';
-<<<<<<< HEAD
+import { Cronos } from '../../../src/chains/cronos/cronos';
 import { Near } from '../../../src/chains/near/near';
 
-=======
-import { Cronos } from '../../../src/chains/cronos/cronos';
->>>>>>> 9d8c3661
 let avalanche: Avalanche;
 let cronos: Cronos;
 let eth: Ethereum;
@@ -35,11 +32,8 @@
   avalanche = Avalanche.getInstance('fuji');
   eth = Ethereum.getInstance('kovan');
   harmony = Harmony.getInstance('testnet');
-<<<<<<< HEAD
+  cronos = Cronos.getInstance('testnet');
   near = Near.getInstance('testnet');
-=======
-  cronos = Cronos.getInstance('testnet');
->>>>>>> 9d8c3661
 });
 
 beforeEach(() =>
@@ -50,11 +44,8 @@
   await avalanche.close();
   await eth.close();
   await harmony.close();
-<<<<<<< HEAD
+  await cronos.close();
   await near.close();
-=======
-  await cronos.close();
->>>>>>> 9d8c3661
 });
 
 afterEach(() => unpatch());
