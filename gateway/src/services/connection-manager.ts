--- conflicted
+++ resolved
@@ -5,17 +5,14 @@
 import { Uniswap } from '../connectors/uniswap/uniswap';
 import { UniswapLP } from '../connectors/uniswap/uniswap.lp';
 import { Pangolin } from '../connectors/pangolin/pangolin';
-<<<<<<< HEAD
 import { SifchainConnector } from '../connectors/sifchain/sifchain';
-// import { Ethereumish } from './common-interfaces';
 import { Cosmos } from '../chains/cosmos/cosmos';
 import { Sifchain } from '../chains/sifchain/sifchain';
-=======
 import { Openocean } from '../connectors/openocean/openocean';
 import { Quickswap } from '../connectors/quickswap/quickswap';
 import { Perp } from '../connectors/perp/perp';
 import {
-  Ethereumish,
+  // Ethereumish,
   Perpish,
   Uniswapish,
   UniswapLPish,
@@ -23,7 +20,6 @@
 import { Traderjoe } from '../connectors/traderjoe/traderjoe';
 import { Sushiswap } from '../connectors/sushiswap/sushiswap';
 import { Defikingdoms } from '../connectors/defikingdoms/defikingdoms';
->>>>>>> 51efe47c
 
 export async function getChain(chain: string, network: string) {
   // let chainInstance: Ethereumish;
@@ -70,21 +66,17 @@
     connectorInstance = Perp.getInstance(chain, network, address);
   } else if (chain === 'avalanche' && connector === 'pangolin') {
     connectorInstance = Pangolin.getInstance(chain, network);
-<<<<<<< HEAD
-  else if (chain === 'sifchain' && connector === 'sifchain')
-    connectorInstance = SifchainConnector.getInstance(chain, network);
-  else throw new Error('unsupported chain or connector');
-=======
   } else if (chain === 'avalanche' && connector === 'openocean') {
     connectorInstance = Openocean.getInstance(chain, network);
   } else if (chain === 'avalanche' && connector === 'traderjoe') {
     connectorInstance = Traderjoe.getInstance(chain, network);
   } else if (chain === 'harmony' && connector === 'defikingdoms') {
     connectorInstance = Defikingdoms.getInstance(chain, network);
+  } else if (chain === 'sifchain' && connector === 'sifchain') {
+    connectorInstance = SifchainConnector.getInstance(chain, network);
   } else {
     throw new Error('unsupported chain or connector');
   }
->>>>>>> 51efe47c
   if (!connectorInstance.ready()) {
     await connectorInstance.init();
   }
