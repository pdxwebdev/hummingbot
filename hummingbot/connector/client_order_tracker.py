import logging
import asyncio

from collections import defaultdict
from decimal import Decimal
from typing import Callable, Dict, Optional
from cachetools import TTLCache

from hummingbot.connector.connector_base import ConnectorBase
from hummingbot.core.data_type.in_flight_order import InFlightOrder, OrderState, OrderUpdate, TradeUpdate
from hummingbot.core.event.events import (
    BuyOrderCompletedEvent,
    BuyOrderCreatedEvent,
    MarketEvent,
    MarketOrderFailureEvent,
    OrderCancelledEvent,
    OrderFilledEvent,
    SellOrderCompletedEvent,
    SellOrderCreatedEvent,
    TradeFee,
    TradeType,
)
from hummingbot.logger.logger import HummingbotLogger

cot_logger = None


class ClientOrderTracker:

    MAX_CACHE_SIZE = 1000
    CACHED_ORDER_TTL = 30.0  # seconds
<<<<<<< HEAD
    MARKET_EVENTS = [
        MarketEvent.BuyOrderCompleted,
        MarketEvent.SellOrderCompleted,
        MarketEvent.OrderCancelled,
        MarketEvent.OrderFilled,
        MarketEvent.OrderFailure,
        MarketEvent.BuyOrderCreated,
        MarketEvent.SellOrderCreated,
    ]
    ORDER_NOT_FOUND_COUNT_LIMIT = 3
=======
>>>>>>> 271f75e4

    @classmethod
    def logger(cls) -> HummingbotLogger:
        global cot_logger
        if cot_logger is None:
            cot_logger = logging.getLogger(__name__)
        return cot_logger

    def __init__(self, connector: ConnectorBase) -> None:
        """
        Provides utilities for connectors to update in-flight orders and also handle order errors.
        Also it maintains cached orders to allow for additional updates to occur after the original order is determined to
        no longer be active.
        An error constitutes, but is not limited to, the following:
        (1) Order not found on exchange.
        (2) Cannot retrieve exchange_order_id of an order
        (3) Error thrown by exchange when fetching order status
        """
        self._connector: ConnectorBase = connector
        self._in_flight_orders: Dict[str, InFlightOrder] = {}
        self._cached_orders: TTLCache = TTLCache(maxsize=self.MAX_CACHE_SIZE, ttl=self.CACHED_ORDER_TTL)

        self._order_tracking_task: Optional[asyncio.Task] = None
        self._last_poll_timestamp: int = -1
        self._order_not_found_records: Dict[str, int] = defaultdict(lambda: 0)

    @property
    def active_orders(self) -> Dict[str, InFlightOrder]:
        """
        Returns orders that are actively tracked
        """
        return self._in_flight_orders

    @property
    def cached_orders(self) -> Dict[str, InFlightOrder]:
        """
        Returns orders that are no longer actively tracked.
        """
        return {client_order_id: order for client_order_id, order in self._cached_orders.items()}

    @property
    def all_orders(self) -> Dict[str, InFlightOrder]:
        """
        Returns both active and cached order.
        """
        return {**self.active_orders, **self.cached_orders}

    @property
    def current_timestamp(self) -> int:
        """
        Returns current timestamp in milliseconds.
        """
        return int(self._connector.current_timestamp * 1e3)

    def start_tracking_order(self, order: InFlightOrder):
        self._in_flight_orders[order.client_order_id] = order

    def stop_tracking_order(self, client_order_id: str):
        if client_order_id in self._in_flight_orders:
            self._cached_orders[client_order_id] = self._in_flight_orders[client_order_id]
            del self._in_flight_orders[client_order_id]

    def restore_tracking_states(self, tracking_states: Dict[str, any]):
        """
        Restore in-flight orders from saved tracking states.
        :param tracking_states: a dictionary associating order ids with the serialized order (JSON format).
        """
        for serialized_order in tracking_states.values():
            order = InFlightOrder.from_json(serialized_order)
            if order.is_open:
                self.start_tracking_order(order)

    def fetch_tracked_order(self, client_order_id: str) -> Optional[InFlightOrder]:
        return self._in_flight_orders.get(client_order_id, None)

    def fetch_cached_order(self, client_order_id: str) -> Optional[InFlightOrder]:
        return self._cached_orders.get(client_order_id, None)

    def fetch_order(
        self, client_order_id: Optional[str] = None, exchange_order_id: Optional[str] = None
    ) -> Optional[InFlightOrder]:
        found_order = None

        if client_order_id in self.all_orders:
            found_order = self.all_orders[client_order_id]
        elif exchange_order_id is not None:
            found_order = next(
                (order for order in self.all_orders.values() if order.exchange_order_id == exchange_order_id),
                None)

        return found_order

    def _trigger_created_event(self, order: InFlightOrder):
        event_tag = MarketEvent.BuyOrderCreated if order.trade_type is TradeType.BUY else MarketEvent.SellOrderCreated
        event_class: Callable = BuyOrderCreatedEvent if order.trade_type is TradeType.BUY else SellOrderCreatedEvent
        self._connector.trigger_event(
            event_tag,
            event_class(
                self.current_timestamp,
                order.order_type,
                order.trading_pair,
                order.amount,
                order.price,
                order.client_order_id,
                exchange_order_id=order.exchange_order_id,
            ),
        )

    def _trigger_cancelled_event(self, order: InFlightOrder):
        self._connector.trigger_event(
            MarketEvent.OrderCancelled,
            OrderCancelledEvent(
                timestamp=self.current_timestamp,
                order_id=order.client_order_id,
                exchange_order_id=order.exchange_order_id,
            ),
        )

    def _trigger_filled_event(
            self,
            order: InFlightOrder,
            fill_amount: Decimal,
            fill_price: Decimal,
            fill_fee: TradeFee,
            trade_id: str):
        self._connector.trigger_event(
            MarketEvent.OrderFilled,
            OrderFilledEvent(
                timestamp=self.current_timestamp,
                order_id=order.client_order_id,
                trading_pair=order.trading_pair,
                trade_type=order.trade_type,
                order_type=order.order_type,
<<<<<<< HEAD
                price=order.last_filled_price,
                amount=order.last_filled_amount,
                trade_fee=order.latest_trade_fee,
                exchange_trade_id=str(order.last_trade_id),
=======
                price=fill_price,
                amount=fill_amount,
                trade_fee=fill_fee,
                exchange_trade_id=trade_id,
>>>>>>> 271f75e4
                leverage=int(order.leverage),
                position=order.position.name,
            ),
        )

    def _trigger_completed_event(self, order: InFlightOrder):
        event_tag = (
            MarketEvent.BuyOrderCompleted if order.trade_type is TradeType.BUY else MarketEvent.SellOrderCompleted
        )
        event_class = BuyOrderCompletedEvent if order.trade_type is TradeType.BUY else SellOrderCompletedEvent
        self._connector.trigger_event(
            event_tag,
            event_class(
                self.current_timestamp,
                order.client_order_id,
                order.base_asset,
                order.quote_asset,
                order.fee_asset,
                order.executed_amount_base,
                order.executed_amount_quote,
                order.cumulative_fee_paid,
                order.order_type,
                order.exchange_order_id,
            ),
        )

    def _trigger_failure_event(self, order: InFlightOrder):
        self._connector.trigger_event(
            MarketEvent.OrderFailure,
            MarketOrderFailureEvent(
                timestamp=self.current_timestamp,
                order_id=order.client_order_id,
                order_type=order.order_type,
            ),
        )

    def _trigger_order_creation(self, tracked_order: InFlightOrder, previous_state: OrderState, new_state: OrderState):
        if previous_state == OrderState.PENDING_CREATE and new_state == OrderState.OPEN:
            self.logger().info(
                f"Created {tracked_order.order_type.name.upper()} {tracked_order.trade_type.name.upper()} order "
                f"{tracked_order.client_order_id} for {tracked_order.amount} {tracked_order.trading_pair}."
            )
            self._trigger_created_event(tracked_order)

    def _trigger_order_fills(self,
                             tracked_order: InFlightOrder,
                             prev_executed_amount_base: Decimal,
                             fill_amount: Decimal,
                             fill_price: Decimal,
                             fill_fee: TradeFee,
                             trade_id: str):
        if prev_executed_amount_base < tracked_order.executed_amount_base:
            self.logger().info(
                f"The {tracked_order.trade_type.name.upper()} order {tracked_order.client_order_id} "
                f"amounting to {tracked_order.executed_amount_base}/{tracked_order.amount} "
                f"{tracked_order.base_asset} has been filled."
            )
            self._trigger_filled_event(
                order=tracked_order,
                fill_amount=fill_amount,
                fill_price=fill_price,
                fill_fee=fill_fee,
                trade_id=trade_id)

    def _trigger_order_completion(self, tracked_order: InFlightOrder, order_update: Optional[OrderUpdate] = None):
        if tracked_order.is_open:
            return

        if tracked_order.is_cancelled:
            self._trigger_cancelled_event(tracked_order)
            self.logger().info(f"Successfully cancelled order {tracked_order.client_order_id}.")

        elif tracked_order.is_filled:
            self._trigger_completed_event(tracked_order)
            self.logger().info(
                f"{tracked_order.trade_type.name.upper()} order {tracked_order.client_order_id} completely filled."
            )

        elif tracked_order.is_failure:
            self._trigger_failure_event(tracked_order)
            self.logger().info(f"Order {tracked_order.client_order_id} has failed. Order Update: {order_update}")

        self.stop_tracking_order(tracked_order.client_order_id)

    def process_order_update(self, order_update: OrderUpdate):
        if not order_update.client_order_id and not order_update.exchange_order_id:
            self.logger().error("OrderUpdate does not contain any client_order_id or exchange_order_id", exc_info=True)
            return

        tracked_order: Optional[InFlightOrder] = self.fetch_order(
            order_update.client_order_id, order_update.exchange_order_id
        )

        if tracked_order:
            previous_state: OrderState = tracked_order.current_state

            updated: bool = tracked_order.update_with_order_update(order_update)
            if updated:
                self._trigger_order_creation(tracked_order, previous_state, order_update.new_state)
                self._trigger_order_completion(tracked_order, order_update)

        else:
            self.logger().debug(f"Order is not/no longer being tracked ({order_update})")

    def process_trade_update(self, trade_update: TradeUpdate):
        client_order_id: str = trade_update.client_order_id

        tracked_order: Optional[InFlightOrder] = self.fetch_order(client_order_id)

        if tracked_order:
            previous_executed_amount_base: Decimal = tracked_order.executed_amount_base
            fee_asset = trade_update.fee_asset or tracked_order.quote_asset
            fee_paid = trade_update.fee_paid
            if fee_paid is None:
                trade_fee_percent = trade_update.trade_fee_percent or tracked_order.trade_fee_percent

                relevant_fee_amount: Decimal = (
                    trade_update.fill_base_amount
                    if trade_update.fee_asset == tracked_order.base_asset
                    else trade_update.fill_quote_amount
                )
                fee_paid = Decimal("0") if trade_fee_percent is None else trade_fee_percent * relevant_fee_amount

            updated: bool = tracked_order.update_with_trade_update(trade_update)
            if updated:
<<<<<<< HEAD
                self._trigger_order_fills(tracked_order, previous_executed_amount_base)
                self._trigger_order_completion(tracked_order, trade_update)

    def process_order_not_found(self, client_order_id: str):
        """
        Increments and checks if the order specified has exceeded the ORDER_NOT_FOUND_COUNT_LIMIT.
        A failed event is triggered if necessary.

        :param client_order_id: Client order id of an order.
        :type client_order_id: str
        """
        # Only concerned with active orders.
        tracked_order: Optional[InFlightOrder] = self.fetch_tracked_order(client_order_id=client_order_id)

        if tracked_order is None:
            self.logger().debug(f"Order is not/no longer being tracked ({client_order_id})")

        self._order_not_found_records[client_order_id] += 1

        if self._order_not_found_records[client_order_id] > self.ORDER_NOT_FOUND_COUNT_LIMIT:
            if not tracked_order.is_done:
                tracked_order.current_state = OrderState.FAILED
                self.stop_tracking_order(client_order_id=client_order_id)
                self._trigger_failure_event(tracked_order)
=======
                self._trigger_order_fills(
                    tracked_order=tracked_order,
                    prev_executed_amount_base=previous_executed_amount_base,
                    fill_amount=trade_update.fill_base_amount,
                    fill_price=trade_update.fill_price,
                    fill_fee=TradeFee(Decimal("0"), [(fee_asset, fee_paid)]),
                    trade_id=trade_update.trade_id)
>>>>>>> 271f75e4
<|MERGE_RESOLUTION|>--- conflicted
+++ resolved
@@ -29,7 +29,6 @@
 
     MAX_CACHE_SIZE = 1000
     CACHED_ORDER_TTL = 30.0  # seconds
-<<<<<<< HEAD
     MARKET_EVENTS = [
         MarketEvent.BuyOrderCompleted,
         MarketEvent.SellOrderCompleted,
@@ -40,8 +39,6 @@
         MarketEvent.SellOrderCreated,
     ]
     ORDER_NOT_FOUND_COUNT_LIMIT = 3
-=======
->>>>>>> 271f75e4
 
     @classmethod
     def logger(cls) -> HummingbotLogger:
@@ -175,17 +172,10 @@
                 trading_pair=order.trading_pair,
                 trade_type=order.trade_type,
                 order_type=order.order_type,
-<<<<<<< HEAD
-                price=order.last_filled_price,
-                amount=order.last_filled_amount,
-                trade_fee=order.latest_trade_fee,
-                exchange_trade_id=str(order.last_trade_id),
-=======
                 price=fill_price,
                 amount=fill_amount,
                 trade_fee=fill_fee,
                 exchange_trade_id=trade_id,
->>>>>>> 271f75e4
                 leverage=int(order.leverage),
                 position=order.position.name,
             ),
@@ -311,32 +301,6 @@
 
             updated: bool = tracked_order.update_with_trade_update(trade_update)
             if updated:
-<<<<<<< HEAD
-                self._trigger_order_fills(tracked_order, previous_executed_amount_base)
-                self._trigger_order_completion(tracked_order, trade_update)
-
-    def process_order_not_found(self, client_order_id: str):
-        """
-        Increments and checks if the order specified has exceeded the ORDER_NOT_FOUND_COUNT_LIMIT.
-        A failed event is triggered if necessary.
-
-        :param client_order_id: Client order id of an order.
-        :type client_order_id: str
-        """
-        # Only concerned with active orders.
-        tracked_order: Optional[InFlightOrder] = self.fetch_tracked_order(client_order_id=client_order_id)
-
-        if tracked_order is None:
-            self.logger().debug(f"Order is not/no longer being tracked ({client_order_id})")
-
-        self._order_not_found_records[client_order_id] += 1
-
-        if self._order_not_found_records[client_order_id] > self.ORDER_NOT_FOUND_COUNT_LIMIT:
-            if not tracked_order.is_done:
-                tracked_order.current_state = OrderState.FAILED
-                self.stop_tracking_order(client_order_id=client_order_id)
-                self._trigger_failure_event(tracked_order)
-=======
                 self._trigger_order_fills(
                     tracked_order=tracked_order,
                     prev_executed_amount_base=previous_executed_amount_base,
@@ -344,4 +308,25 @@
                     fill_price=trade_update.fill_price,
                     fill_fee=TradeFee(Decimal("0"), [(fee_asset, fee_paid)]),
                     trade_id=trade_update.trade_id)
->>>>>>> 271f75e4
+
+    def process_order_not_found(self, client_order_id: str):
+        """
+        Increments and checks if the order specified has exceeded the ORDER_NOT_FOUND_COUNT_LIMIT.
+        A failed event is triggered if necessary.
+
+        :param client_order_id: Client order id of an order.
+        :type client_order_id: str
+        """
+        # Only concerned with active orders.
+        tracked_order: Optional[InFlightOrder] = self.fetch_tracked_order(client_order_id=client_order_id)
+
+        if tracked_order is None:
+            self.logger().debug(f"Order is not/no longer being tracked ({client_order_id})")
+
+        self._order_not_found_records[client_order_id] += 1
+
+        if self._order_not_found_records[client_order_id] > self.ORDER_NOT_FOUND_COUNT_LIMIT:
+            if not tracked_order.is_done:
+                tracked_order.current_state = OrderState.FAILED
+                self.stop_tracking_order(client_order_id=client_order_id)
+                self._trigger_failure_event(tracked_order)