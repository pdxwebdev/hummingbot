--- conflicted
+++ resolved
@@ -1,16 +1,7 @@
 import asyncio
-<<<<<<< HEAD
-from typing import Any, Dict, List, Optional, TYPE_CHECKING
+from typing import TYPE_CHECKING, Any, Dict, List, Optional
 
 from hummingbot.connector.exchange.okex import constants as CONSTANTS, okex_web_utils as web_utils
-=======
-from typing import Any, Dict, List, Optional
-
-from hummingbot.connector.exchange.okex import constants as CONSTANTS, okex_utils, okex_web_utils as web_utils
-from hummingbot.connector.time_synchronizer import TimeSynchronizer
-from hummingbot.connector.utils import combine_to_hb_trading_pair
-from hummingbot.core.api_throttler.async_throttler import AsyncThrottler
->>>>>>> 233ff277
 from hummingbot.core.data_type.common import TradeType
 from hummingbot.core.data_type.order_book_message import OrderBookMessage, OrderBookMessageType
 from hummingbot.core.data_type.order_book_tracker_data_source import OrderBookTrackerDataSource
@@ -18,18 +9,14 @@
 from hummingbot.core.web_assistant.web_assistants_factory import WebAssistantsFactory
 from hummingbot.core.web_assistant.ws_assistant import WSAssistant
 from hummingbot.logger import HummingbotLogger
-<<<<<<< HEAD
 
 if TYPE_CHECKING:
     from hummingbot.connector.exchange.okex.okex_exchange import OkexExchange
-=======
->>>>>>> 233ff277
 
 
 class OkexAPIOrderBookDataSource(OrderBookTrackerDataSource):
 
     _logger: Optional[HummingbotLogger] = None
-<<<<<<< HEAD
 
     def __init__(self,
                  trading_pairs: List[str],
@@ -131,199 +118,6 @@
         try:
             for trading_pair in self._trading_pairs:
                 symbol = await self._connector.exchange_symbol_associated_to_pair(trading_pair=trading_pair)
-=======
-
-    def __init__(self,
-                 trading_pairs: List[str],
-                 api_factory: Optional[WebAssistantsFactory] = None,
-                 throttler: Optional[AsyncThrottler] = None,
-                 time_synchronizer: Optional[TimeSynchronizer] = None):
-        super().__init__(trading_pairs)
-        self._time_synchronizer = time_synchronizer
-        self._throttler = throttler
-        self._api_factory = api_factory or web_utils.build_api_factory(
-            throttler=self._throttler,
-            time_synchronizer=self._time_synchronizer,
-        )
-
-    @classmethod
-    def _default_domain(cls):
-        return ""
-
-    @classmethod
-    async def _get_last_traded_price(cls,
-                                     trading_pair: str,
-                                     api_factory: Optional[WebAssistantsFactory] = None,
-                                     throttler: Optional[AsyncThrottler] = None,
-                                     domain: Optional[str] = None,
-                                     time_synchronizer: Optional[TimeSynchronizer] = None) -> float:
-        throttler = throttler or web_utils.create_throttler()
-        api_factory = api_factory or web_utils.build_api_factory(
-            throttler=throttler,
-            time_synchronizer=time_synchronizer,
-        )
-        rest_assistant = await api_factory.get_rest_assistant()
-        params = {
-            "instId": await cls.exchange_symbol_associated_to_pair(
-                trading_pair=trading_pair,
-                domain=domain,
-                api_factory=api_factory,
-                throttler=throttler,
-                time_synchronizer=time_synchronizer)
-        }
-
-        resp_json = await rest_assistant.execute_request(
-            url=web_utils.rest_url(path_url=CONSTANTS.OKEX_TICKER_PATH),
-            params=params,
-            method=RESTMethod.GET,
-            throttler_limit_id=CONSTANTS.OKEX_TICKER_PATH,
-        )
-
-        ticker_data, *_ = resp_json["data"]
-        return float(ticker_data["last"])
-
-    @classmethod
-    async def _exchange_symbols_and_trading_pairs(
-            cls,
-            domain: Optional[str] = None,
-            api_factory: Optional[WebAssistantsFactory] = None,
-            throttler: Optional[AsyncThrottler] = None,
-            time_synchronizer: Optional[TimeSynchronizer] = None) -> Dict[str, str]:
-        """
-        Initialize mapping of trade symbols in exchange notation to trade symbols in client notation
-        """
-        api_factory = api_factory or web_utils.build_api_factory(
-            throttler=throttler,
-            time_synchronizer=time_synchronizer,
-        )
-        mapping = {}
-        rest_assistant = await api_factory.get_rest_assistant()
-
-        try:
-            data = await rest_assistant.execute_request(
-                url=web_utils.rest_url(path_url=CONSTANTS.OKEX_INSTRUMENTS_PATH),
-                params={"instType": "SPOT"},
-                method=RESTMethod.GET,
-                throttler_limit_id=CONSTANTS.OKEX_INSTRUMENTS_PATH,
-            )
-
-            for symbol_data in filter(okex_utils.is_exchange_information_valid, data["data"]):
-                mapping[symbol_data["instId"]] = combine_to_hb_trading_pair(base=symbol_data["baseCcy"],
-                                                                            quote=symbol_data["quoteCcy"])
-
-        except Exception as ex:
-            cls.logger().error(f"There was an error requesting exchange info ({str(ex)})")
-
-        return mapping
-
-    async def _order_book_snapshot(self, trading_pair: str) -> OrderBookMessage:
-        snapshot_response: Dict[str, Any] = await self._request_order_book_snapshot(trading_pair)
-        snapshot_data: Dict[str, Any] = snapshot_response['data'][0]
-        snapshot_timestamp: float = int(snapshot_data["ts"]) * 1e-3
-        update_id: int = int(snapshot_timestamp)
-
-        order_book_message_content = {
-            "trading_pair": trading_pair,
-            "update_id": update_id,
-            "bids": [(bid[0], bid[3]) for bid in snapshot_data["bids"]],
-            "asks": [(ask[0], ask[3]) for ask in snapshot_data["asks"]],
-        }
-        snapshot_msg: OrderBookMessage = OrderBookMessage(
-            OrderBookMessageType.SNAPSHOT,
-            order_book_message_content,
-            snapshot_timestamp)
-
-        return snapshot_msg
-
-    async def _request_order_book_snapshot(self, trading_pair: str) -> Dict[str, Any]:
-        """
-        Retrieves a copy of the full order book from the exchange, for a particular trading pair.
-
-        :param trading_pair: the trading pair for which the order book will be retrieved
-
-        :return: the response from the exchange (JSON dictionary)
-        """
-        params = {
-            "instId": await self.exchange_symbol_associated_to_pair(
-                trading_pair=trading_pair,
-                domain=self._default_domain(),
-                api_factory=self._api_factory,
-                throttler=self._throttler,
-                time_synchronizer=self._time_synchronizer),
-            "sz": "400"
-        }
-
-        rest_assistant = await self._api_factory.get_rest_assistant()
-        data = await rest_assistant.execute_request(
-            url=web_utils.rest_url(path_url=CONSTANTS.OKEX_ORDER_BOOK_PATH),
-            params=params,
-            method=RESTMethod.GET,
-            throttler_limit_id=CONSTANTS.OKEX_ORDER_BOOK_PATH,
-        )
-
-        return data
-
-    async def _parse_trade_message(self, raw_message: Dict[str, Any], message_queue: asyncio.Queue):
-        trade_updates = raw_message["data"]
-
-        for trade_data in trade_updates:
-            trading_pair = await self.trading_pair_associated_to_exchange_symbol(
-                symbol=trade_data["instId"],
-                domain=self._default_domain(),
-                api_factory=self._api_factory,
-                throttler=self._throttler,
-                time_synchronizer=self._time_synchronizer)
-            message_content = {
-                "trade_id": trade_data["tradeId"],
-                "trading_pair": trading_pair,
-                "trade_type": float(TradeType.BUY.value) if trade_data["side"] == "buy" else float(
-                    TradeType.SELL.value),
-                "amount": trade_data["sz"],
-                "price": trade_data["px"]
-            }
-            trade_message: Optional[OrderBookMessage] = OrderBookMessage(
-                message_type=OrderBookMessageType.TRADE,
-                content=message_content,
-                timestamp=(int(trade_data["ts"]) * 1e-3))
-
-            message_queue.put_nowait(trade_message)
-
-    async def _parse_order_book_diff_message(self, raw_message: Dict[str, Any], message_queue: asyncio.Queue):
-        diff_updates: Dict[str, Any] = raw_message["data"]
-
-        for diff_data in diff_updates:
-            timestamp: float = int(diff_data["ts"]) * 1e-3
-            update_id: int = int(timestamp)
-            trading_pair = await self.trading_pair_associated_to_exchange_symbol(
-                symbol=raw_message["arg"]["instId"],
-                domain=self._default_domain(),
-                api_factory=self._api_factory,
-                throttler=self._throttler,
-                time_synchronizer=self._time_synchronizer)
-
-            order_book_message_content = {
-                "trading_pair": trading_pair,
-                "update_id": update_id,
-                "bids": [(bid[0], bid[3]) for bid in diff_data["bids"]],
-                "asks": [(ask[0], ask[3]) for ask in diff_data["asks"]],
-            }
-            diff_message: OrderBookMessage = OrderBookMessage(
-                OrderBookMessageType.DIFF,
-                order_book_message_content,
-                timestamp)
-
-            message_queue.put_nowait(diff_message)
-
-    async def _subscribe_channels(self, ws: WSAssistant):
-        try:
-            for trading_pair in self._trading_pairs:
-                symbol = await self.exchange_symbol_associated_to_pair(
-                    trading_pair=trading_pair,
-                    domain=self._default_domain(),
-                    api_factory=self._api_factory,
-                    throttler=self._throttler,
-                    time_synchronizer=self._time_synchronizer)
->>>>>>> 233ff277
 
                 payload = {
                     "op": "subscribe",
@@ -346,15 +140,9 @@
                 }
                 subscribe_orderbook_request: WSJSONRequest = WSJSONRequest(payload=payload)
 
-<<<<<<< HEAD
                 async with self._api_factory.throttler.execute_task(limit_id=CONSTANTS.WS_SUBSCRIPTION_LIMIT_ID):
                     await ws.send(subscribe_trade_request)
                 async with self._api_factory.throttler.execute_task(limit_id=CONSTANTS.WS_SUBSCRIPTION_LIMIT_ID):
-=======
-                async with self._throttler.execute_task(limit_id=CONSTANTS.WS_SUBSCRIPTION_LIMIT_ID):
-                    await ws.send(subscribe_trade_request)
-                async with self._throttler.execute_task(limit_id=CONSTANTS.WS_SUBSCRIPTION_LIMIT_ID):
->>>>>>> 233ff277
                     await ws.send(subscribe_orderbook_request)
 
             self.logger().info("Subscribed to public order book and trade channels...")
@@ -385,11 +173,7 @@
 
     async def _connected_websocket_assistant(self) -> WSAssistant:
         ws: WSAssistant = await self._api_factory.get_ws_assistant()
-<<<<<<< HEAD
         async with self._api_factory.throttler.execute_task(limit_id=CONSTANTS.WS_CONNECTION_LIMIT_ID):
-=======
-        async with self._throttler.execute_task(limit_id=CONSTANTS.WS_CONNECTION_LIMIT_ID):
->>>>>>> 233ff277
             await ws.connect(
                 ws_url=CONSTANTS.OKEX_WS_URI_PUBLIC,
                 message_timeout=CONSTANTS.SECONDS_TO_WAIT_TO_RECEIVE_MESSAGE)
