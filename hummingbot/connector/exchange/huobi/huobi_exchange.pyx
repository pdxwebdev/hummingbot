<<<<<<< HEAD
=======
import aiohttp
>>>>>>> 90238227
import asyncio
from decimal import Decimal
from libc.stdint cimport int64_t
import logging
import time
from typing import (
    Any,
    AsyncIterable,
    Dict,
    List,
    Optional
)
import ujson

import hummingbot.connector.exchange.huobi.huobi_constants as CONSTANTS

from hummingbot.core.clock cimport Clock
from hummingbot.core.data_type.cancellation_result import CancellationResult
from hummingbot.core.data_type.limit_order import LimitOrder
from hummingbot.core.data_type.order_book cimport OrderBook
from hummingbot.core.data_type.transaction_tracker import TransactionTracker
from hummingbot.core.event.events import (
    MarketEvent,
    BuyOrderCompletedEvent,
    SellOrderCompletedEvent,
    OrderFilledEvent,
    OrderCancelledEvent,
    BuyOrderCreatedEvent,
    SellOrderCreatedEvent,
    MarketTransactionFailureEvent,
    MarketOrderFailureEvent,
    OrderType,
    TradeType,
    TradeFee
)
from hummingbot.core.network_iterator import NetworkStatus
from hummingbot.core.utils.async_call_scheduler import AsyncCallScheduler
from hummingbot.core.utils.async_utils import (
    safe_ensure_future,
    safe_gather,
)
from hummingbot.core.web_assistant.connections.data_types import RESTMethod, RESTRequest
from hummingbot.core.web_assistant.rest_assistant import RESTAssistant
from hummingbot.logger import HummingbotLogger
from hummingbot.connector.exchange.huobi.huobi_api_order_book_data_source import HuobiAPIOrderBookDataSource
from hummingbot.connector.exchange.huobi.huobi_auth import HuobiAuth
from hummingbot.connector.exchange.huobi.huobi_in_flight_order import HuobiInFlightOrder
from hummingbot.connector.exchange.huobi.huobi_order_book_tracker import HuobiOrderBookTracker
from hummingbot.connector.exchange.huobi.huobi_utils import (
    build_api_factory,
    convert_to_exchange_trading_pair,
    get_new_client_order_id,
)
from hummingbot.connector.trading_rule cimport TradingRule
from hummingbot.connector.exchange_base import ExchangeBase
from hummingbot.connector.exchange.huobi.huobi_user_stream_tracker import HuobiUserStreamTracker
from hummingbot.core.utils.tracking_nonce import get_tracking_nonce
from hummingbot.core.utils.estimate_fee import estimate_fee

hm_logger = None
s_decimal_0 = Decimal(0)
s_decimal_NaN = Decimal("NaN")
HUOBI_ROOT_API = "https://api.huobi.pro/v1"


class HuobiAPIError(IOError):
    def __init__(self, error_payload: Dict[str, Any]):
        super().__init__(str(error_payload))
        self.error_payload = error_payload


cdef class HuobiExchangeTransactionTracker(TransactionTracker):
    cdef:
        HuobiExchange _owner

    def __init__(self, owner: HuobiExchange):
        super().__init__()
        self._owner = owner

    cdef c_did_timeout_tx(self, str tx_id):
        TransactionTracker.c_did_timeout_tx(self, tx_id)
        self._owner.c_did_timeout_tx(tx_id)


cdef class HuobiExchange(ExchangeBase):
    MARKET_BUY_ORDER_COMPLETED_EVENT_TAG = MarketEvent.BuyOrderCompleted.value
    MARKET_SELL_ORDER_COMPLETED_EVENT_TAG = MarketEvent.SellOrderCompleted.value
    MARKET_ORDER_CANCELLED_EVENT_TAG = MarketEvent.OrderCancelled.value
    MARKET_TRANSACTION_FAILURE_EVENT_TAG = MarketEvent.TransactionFailure.value
    MARKET_ORDER_FAILURE_EVENT_TAG = MarketEvent.OrderFailure.value
    MARKET_ORDER_FILLED_EVENT_TAG = MarketEvent.OrderFilled.value
    MARKET_BUY_ORDER_CREATED_EVENT_TAG = MarketEvent.BuyOrderCreated.value
    MARKET_SELL_ORDER_CREATED_EVENT_TAG = MarketEvent.SellOrderCreated.value
    API_CALL_TIMEOUT = 10.0
    UPDATE_ORDERS_INTERVAL = 10.0
    SHORT_POLL_INTERVAL = 5.0
    LONG_POLL_INTERVAL = 120.0

    @classmethod
    def logger(cls) -> HummingbotLogger:
        global hm_logger
        if hm_logger is None:
            hm_logger = logging.getLogger(__name__)
        return hm_logger

    def __init__(self,
                 huobi_api_key: str,
                 huobi_secret_key: str,
                 trading_pairs: Optional[List[str]] = None,
                 trading_required: bool = True):

        super().__init__()
        self._account_id = ""
        self._async_scheduler = AsyncCallScheduler(call_interval=0.5)
        self._ev_loop = asyncio.get_event_loop()
        self._huobi_auth = HuobiAuth(api_key=huobi_api_key, secret_key=huobi_secret_key)
        self._in_flight_orders = {}
        self._last_poll_timestamp = 0
        self._last_timestamp = 0
        self._api_factory = build_api_factory()
        self._order_book_tracker = HuobiOrderBookTracker(
            trading_pairs=trading_pairs,
            api_factory=self._api_factory,
        )
        self._poll_notifier = asyncio.Event()
        self._rest_assistant = None
        self._status_polling_task = None
        self._trading_required = trading_required
        self._trading_rules = {}
        self._trading_rules_polling_task = None
        self._tx_tracker = HuobiExchangeTransactionTracker(self)

        self._user_stream_event_listener_task = None
        self._user_stream_tracker = HuobiUserStreamTracker(huobi_auth=self._huobi_auth,
                                                           api_factory=self._api_factory)

    @property
    def name(self) -> str:
        return "huobi"

    @property
    def order_book_tracker(self) -> HuobiOrderBookTracker:
        return self._order_book_tracker

    @property
    def order_books(self) -> Dict[str, OrderBook]:
        return self._order_book_tracker.order_books

    @property
    def trading_rules(self) -> Dict[str, TradingRule]:
        return self._trading_rules

    @property
    def in_flight_orders(self) -> Dict[str, HuobiInFlightOrder]:
        return self._in_flight_orders

    @property
    def limit_orders(self) -> List[LimitOrder]:
        return [
            in_flight_order.to_limit_order()
            for in_flight_order in self._in_flight_orders.values()
        ]

    @property
    def tracking_states(self) -> Dict[str, Any]:
        return {
            key: value.to_json()
            for key, value in self._in_flight_orders.items()
        }

    def restore_tracking_states(self, saved_states: Dict[str, Any]):
        self._in_flight_orders.update({
            key: HuobiInFlightOrder.from_json(value)
            for key, value in saved_states.items()
        })

    cdef c_start(self, Clock clock, double timestamp):
        self._tx_tracker.c_start(clock, timestamp)
        ExchangeBase.c_start(self, clock, timestamp)

    cdef c_stop(self, Clock clock):
        ExchangeBase.c_stop(self, clock)
        self._async_scheduler.stop()

    async def start_network(self):
        self._stop_network()
        self._order_book_tracker.start()
        self._trading_rules_polling_task = safe_ensure_future(self._trading_rules_polling_loop())
        self._user_stream_event_listener_task = safe_ensure_future(self._user_stream_event_listener())
        if self._trading_required:
            await self._update_account_id()
            self._user_stream_tracker_task = safe_ensure_future(self._user_stream_tracker.start())
            self._status_polling_task = safe_ensure_future(self._status_polling_loop())

    def _stop_network(self):
        self._order_book_tracker.stop()
        if self._status_polling_task is not None:
            self._status_polling_task.cancel()
            self._status_polling_task = None
        if self._trading_rules_polling_task is not None:
            self._trading_rules_polling_task.cancel()
            self._trading_rules_polling_task = None
        if self._user_stream_event_listener_task is not None:
            self._user_stream_event_listener_task.cancel()
            self._user_stream_event_listener_task = None
        if self._user_stream_tracker_task is not None:
            self._user_stream_tracker_task.cancel()
            self._user_stream_tracker_task = None

    async def stop_network(self):
        self._stop_network()

    async def check_network(self) -> NetworkStatus:
        try:
            await self._api_request(method="get", path_url=CONSTANTS.SERVER_TIME_URL)
        except asyncio.CancelledError:
            raise
        except Exception as e:
            return NetworkStatus.NOT_CONNECTED
        return NetworkStatus.CONNECTED

    cdef c_tick(self, double timestamp):
        cdef:
            double now = time.time()
            double poll_interval = (self.SHORT_POLL_INTERVAL
                                    if now - self._user_stream_tracker.last_recv_time > 60.0
                                    else self.LONG_POLL_INTERVAL)
            int64_t last_tick = <int64_t>(self._last_timestamp / poll_interval)
            int64_t current_tick = <int64_t>(timestamp / poll_interval)
        ExchangeBase.c_tick(self, timestamp)
        self._tx_tracker.c_tick(timestamp)
        if current_tick > last_tick:
            if not self._poll_notifier.is_set():
                self._poll_notifier.set()
        self._last_timestamp = timestamp

    async def _get_rest_assistant(self) -> RESTAssistant:
        if self._rest_assistant is None:
            self._rest_assistant = await self._api_factory.get_rest_assistant()
        return self._rest_assistant

    async def _api_request(self,
                           method,
                           path_url,
                           params: Optional[Dict[str, Any]] = None,
                           data=None,
                           is_auth_required: bool = False) -> Dict[str, Any]:
        content_type = "application/json" if method == "post" else "application/x-www-form-urlencoded"
        headers = {"Content-Type": content_type}
        url = CONSTANTS.REST_URL + CONSTANTS.API_VERSION + path_url
        client = await self._get_rest_assistant()

        if is_auth_required:
            params = self._huobi_auth.add_auth_to_params(method, path_url, params)

        request = RESTRequest(method=RESTMethod[method.upper()],
                              url=url,
                              data=ujson.dumps(data) if data else None,
                              params=params,
                              headers=headers,
                              is_auth_required=is_auth_required,
                              )

        response = await client.call(request)

        if response.status != 200:
            raise IOError(f"Error fetching data from {url}. HTTP status is {response.status}.")
        try:
            parsed_response = await response.json()
        except Exception:
            raise IOError(f"Error parsing data from {url}.")

        data = parsed_response.get("data")
        if data is None:
            self.logger().error(f"Error received for {url}. Response is {parsed_response}.")
            raise HuobiAPIError({"error": parsed_response})
        return data

    async def _update_account_id(self) -> str:
        accounts = await self._api_request("get", path_url=CONSTANTS.ACCOUNT_ID_URL, is_auth_required=True)
        try:
            for account in accounts:
                if account["state"] == "working" and account["type"] == "spot":
                    self._account_id = str(account["id"])
        except Exception as e:
            raise ValueError(f"Unable to retrieve account id: {e}")

    async def _update_balances(self):
        cdef:
            dict data
            list balances
            dict new_available_balances = {}
            dict new_balances = {}
            str asset_name
            object balance

        if not self._account_id:
            await self._update_account_id()
        data = await self._api_request("get",
                                       path_url=CONSTANTS.ACCOUNT_BALANCE_URL.format(self._account_id),
                                       is_auth_required=True)
        balances = data.get("list", [])
        if len(balances) > 0:
            for balance_entry in balances:
                asset_name = balance_entry["currency"].upper()
                balance = Decimal(balance_entry["balance"])
                if balance == s_decimal_0:
                    continue
                if asset_name not in new_available_balances:
                    new_available_balances[asset_name] = s_decimal_0
                if asset_name not in new_balances:
                    new_balances[asset_name] = s_decimal_0

                new_balances[asset_name] += balance
                if balance_entry["type"] == "trade":
                    new_available_balances[asset_name] = balance

            self._account_available_balances.clear()
            self._account_available_balances = new_available_balances
            self._account_balances.clear()
            self._account_balances = new_balances

    cdef object c_get_fee(self,
                          str base_currency,
                          str quote_currency,
                          object order_type,
                          object order_side,
                          object amount,
                          object price):
        # https://www.hbg.com/en-us/about/fee/
        """

        if order_type is OrderType.LIMIT and fee_overrides_config_map["huobi_maker_fee"].value is not None:
            return TradeFee(percent=fee_overrides_config_map["huobi_maker_fee"].value / Decimal("100"))
        if order_type is OrderType.MARKET and fee_overrides_config_map["huobi_taker_fee"].value is not None:
            return TradeFee(percent=fee_overrides_config_map["huobi_taker_fee"].value / Decimal("100"))
        return TradeFee(percent=Decimal("0.002"))
        """
        is_maker = order_type is OrderType.LIMIT_MAKER
        return estimate_fee("huobi", is_maker)

    async def _update_trading_rules(self):
        cdef:
            # The poll interval for trade rules is 60 seconds.
            int64_t last_tick = <int64_t>(self._last_timestamp / 60.0)
            int64_t current_tick = <int64_t>(self._current_timestamp / 60.0)
        if current_tick > last_tick or len(self._trading_rules) < 1:
            exchange_info = await self._api_request("get", path_url=CONSTANTS.SYMBOLS_URL)
            trading_rules_list = self._format_trading_rules(exchange_info)
            self._trading_rules.clear()
            for trading_rule in trading_rules_list:
                self._trading_rules[trading_rule.trading_pair] = trading_rule

    def _format_trading_rules(self, raw_trading_pair_info: List[Dict[str, Any]]) -> List[TradingRule]:
        cdef:
            list trading_rules = []

        for info in raw_trading_pair_info:
            try:
                base_asset = info["base-currency"]
                quote_asset = info["quote-currency"]
                trading_rules.append(
                    TradingRule(trading_pair=f"{base_asset}-{quote_asset}".upper(),
                                min_order_size=Decimal(info["min-order-amt"]),
                                max_order_size=Decimal(info["max-order-amt"]),
                                min_price_increment=Decimal(f"1e-{info['price-precision']}"),
                                min_base_amount_increment=Decimal(f"1e-{info['amount-precision']}"),
                                min_quote_amount_increment=Decimal(f"1e-{info['value-precision']}"),
                                min_notional_size=Decimal(info["min-order-value"]))
                )
            except Exception:
                self.logger().error(f"Error parsing the trading pair rule {info}. Skipping.", exc_info=True)
        return trading_rules

    async def get_order_status(self, exchange_order_id: str) -> Dict[str, Any]:
        """
        Example:
        {
            "id": 59378,
            "symbol": "ethusdt",
            "account-id": 100009,
            "amount": "10.1000000000",
            "price": "100.1000000000",
            "created-at": 1494901162595,
            "type": "buy-limit",
            "field-amount": "10.1000000000",
            "field-cash-amount": "1011.0100000000",
            "field-fees": "0.0202000000",
            "finished-at": 1494901400468,
            "user-id": 1000,
            "source": "api",
            "state": "filled",
            "canceled-at": 0,
            "exchange": "huobi",
            "batch": ""
        }
        """
        path_url = CONSTANTS.ORDER_DETAIL_URL.format(exchange_order_id)
        params = {
            "order_id": exchange_order_id
        }
        return await self._api_request("get", path_url=path_url, params=params, is_auth_required=True)

    async def _update_order_status(self):
        cdef:
            # The poll interval for order status is 10 seconds.
            int64_t last_tick = <int64_t>(self._last_poll_timestamp / self.UPDATE_ORDERS_INTERVAL)
            int64_t current_tick = <int64_t>(self._current_timestamp / self.UPDATE_ORDERS_INTERVAL)

        if current_tick > last_tick and len(self._in_flight_orders) > 0:
            tracked_orders = list(self._in_flight_orders.values())
            for tracked_order in tracked_orders:
                exchange_order_id = await tracked_order.get_exchange_order_id()
                try:
                    order_update = await self.get_order_status(exchange_order_id)
                except HuobiAPIError as e:
                    err_code = e.error_payload.get("error").get("err-code")
                    self.c_stop_tracking_order(tracked_order.client_order_id)
                    self.logger().info(f"Fail to retrieve order update for {tracked_order.client_order_id} - {err_code}")
                    self.c_trigger_event(
                        self.MARKET_ORDER_FAILURE_EVENT_TAG,
                        MarketOrderFailureEvent(
                            self._current_timestamp,
                            tracked_order.client_order_id,
                            tracked_order.order_type
                        )
                    )
                    continue

                if order_update is None:
                    self.logger().network(
                        f"Error fetching status update for the order {tracked_order.client_order_id}: "
                        f"{order_update}.",
                        app_warning_msg=f"Could not fetch updates for the order {tracked_order.client_order_id}. "
                                        f"The order has either been filled or canceled."
                    )
                    continue

                order_state = order_update["state"]
                # possible order states are "submitted", "partial-filled", "filled", "canceled"

                if order_state not in ["submitted", "filled", "canceled"]:
                    self.logger().debug(f"Unrecognized order update response - {order_update}")

                # Calculate the newly executed amount for this update.
                tracked_order.last_state = order_state
                new_confirmed_amount = Decimal(order_update["field-amount"])  # probably typo in API (filled)
                execute_amount_diff = new_confirmed_amount - tracked_order.executed_amount_base

                if execute_amount_diff > s_decimal_0:
                    tracked_order.executed_amount_base = new_confirmed_amount
                    tracked_order.executed_amount_quote = Decimal(order_update["field-cash-amount"])
                    tracked_order.fee_paid = Decimal(order_update["field-fees"])
                    execute_price = Decimal(order_update["field-cash-amount"]) / new_confirmed_amount
                    order_filled_event = OrderFilledEvent(
                        self._current_timestamp,
                        tracked_order.client_order_id,
                        tracked_order.trading_pair,
                        tracked_order.trade_type,
                        tracked_order.order_type,
                        execute_price,
                        execute_amount_diff,
                        self.c_get_fee(
                            tracked_order.base_asset,
                            tracked_order.quote_asset,
                            tracked_order.order_type,
                            tracked_order.trade_type,
                            execute_price,
                            execute_amount_diff,
                        ),
                        # Unique exchange trade ID not available in client order status
                        # But can use validate an order using exchange order ID:
                        # https://huobiapi.github.io/docs/spot/v1/en/#query-order-by-order-id
                        exchange_trade_id=exchange_order_id
                    )
                    self.logger().info(f"Filled {execute_amount_diff} out of {tracked_order.amount} of the "
                                       f"order {tracked_order.client_order_id}.")
                    self.c_trigger_event(self.MARKET_ORDER_FILLED_EVENT_TAG, order_filled_event)

                if tracked_order.is_open:
                    continue

                if tracked_order.is_done:
                    if not tracked_order.is_cancelled:  # Handles "filled" order
                        self.c_stop_tracking_order(tracked_order.client_order_id)
                        if tracked_order.trade_type is TradeType.BUY:
                            self.logger().info(f"The market buy order {tracked_order.client_order_id} has completed "
                                               f"according to order status API.")
                            self.c_trigger_event(self.MARKET_BUY_ORDER_COMPLETED_EVENT_TAG,
                                                 BuyOrderCompletedEvent(self._current_timestamp,
                                                                        tracked_order.client_order_id,
                                                                        tracked_order.base_asset,
                                                                        tracked_order.quote_asset,
                                                                        tracked_order.fee_asset or tracked_order.base_asset,
                                                                        tracked_order.executed_amount_base,
                                                                        tracked_order.executed_amount_quote,
                                                                        tracked_order.fee_paid,
                                                                        tracked_order.order_type))
                        else:
                            self.logger().info(f"The market sell order {tracked_order.client_order_id} has completed "
                                               f"according to order status API.")
                            self.c_trigger_event(self.MARKET_SELL_ORDER_COMPLETED_EVENT_TAG,
                                                 SellOrderCompletedEvent(self._current_timestamp,
                                                                         tracked_order.client_order_id,
                                                                         tracked_order.base_asset,
                                                                         tracked_order.quote_asset,
                                                                         tracked_order.fee_asset or tracked_order.quote_asset,
                                                                         tracked_order.executed_amount_base,
                                                                         tracked_order.executed_amount_quote,
                                                                         tracked_order.fee_paid,
                                                                         tracked_order.order_type))
                    else:  # Handles "canceled" or "partial-canceled" order
                        self.c_stop_tracking_order(tracked_order.client_order_id)
                        self.logger().info(f"The market order {tracked_order.client_order_id} "
                                           f"has been cancelled according to order status API.")
                        self.c_trigger_event(self.MARKET_ORDER_CANCELLED_EVENT_TAG,
                                             OrderCancelledEvent(self._current_timestamp,
                                                                 tracked_order.client_order_id))

    async def _status_polling_loop(self):
        while True:
            try:
                self._poll_notifier = asyncio.Event()
                await self._poll_notifier.wait()

                await safe_gather(
                    self._update_balances(),
                    self._update_order_status(),
                )
                self._last_poll_timestamp = self._current_timestamp
            except asyncio.CancelledError:
                raise
            except Exception:
                self.logger().network("Unexpected error while fetching account updates.",
                                      exc_info=True,
                                      app_warning_msg="Could not fetch account updates from Huobi. "
                                                      "Check API key and network connection.")
                await asyncio.sleep(0.5)

    async def _trading_rules_polling_loop(self):
        while True:
            try:
                await self._update_trading_rules()
                await asyncio.sleep(60 * 5)
            except asyncio.CancelledError:
                raise
            except Exception:
                self.logger().network("Unexpected error while fetching trading rules.",
                                      exc_info=True,
                                      app_warning_msg="Could not fetch new trading rules from Huobi. "
                                                      "Check network connection.")
                await asyncio.sleep(0.5)

    async def _iter_user_stream_queue(self) -> AsyncIterable[Dict[str, Any]]:
        while True:
            try:
                yield await self._user_stream_tracker.user_stream.get()
            except asyncio.CancelledError:
                raise
            except Exception as e:
                self.logger().error(f"Unknown error. Retrying after 1 second. {e}", exc_info=True)
                await asyncio.sleep(1.0)

    async def _user_stream_event_listener(self):
        async for stream_message in self._iter_user_stream_queue():
            try:
                channel = stream_message.get("ch", None)
                if channel not in CONSTANTS.HUOBI_SUBSCRIBE_TOPICS:
                    continue

                data = stream_message["data"]
                if len(data) == 0 and stream_message["code"] == 200:
                    # This is a subcribtion confirmation.
                    self.logger().info(f"Successfully subscribed to {channel}")
                    continue

                if channel == CONSTANTS.HUOBI_ACCOUNT_UPDATE_TOPIC:
                    asset_name = data["currency"].upper()
                    balance = data["balance"]
                    available_balance = data["available"]

                    self._account_balances.update({asset_name: Decimal(balance)})
                    self._account_available_balances.update({asset_name: Decimal(available_balance)})
                    continue

                elif channel == CONSTANTS.HUOBI_ORDER_UPDATE_TOPIC:
                    order_id = data["orderId"]
                    client_order_id = data["clientOrderId"]
                    trading_pair = data["symbol"]
                    order_status = data["orderStatus"]

                    if order_status not in ["submitted", "partial-filled", "filled", "partially-canceled", "canceled", "canceling"]:
                        self.logger().debug(f"Unrecognized order update response - {stream_message}")

                    tracked_order = self._in_flight_orders.get(client_order_id, None)

                    if tracked_order is None:
                        continue

                    execute_amount_diff = s_decimal_0
                    # tradePrice is documented by Huobi but not sent.
                    # However, orderprice isn't applicable to all order_types, so we assume tradePrice will be sent for such orders
                    execute_price = Decimal(data.get("orderPrice", data.get("tradePrice", "0")))
                    remaining_amount = Decimal(data.get("remainAmt", data["orderSize"]))
                    order_type = data["type"]

                    new_confirmed_amount = Decimal(tracked_order.amount - remaining_amount)

                    execute_amount_diff = Decimal(new_confirmed_amount - tracked_order.executed_amount_base)
                    tracked_order.executed_amount_base = new_confirmed_amount
                    tracked_order.executed_amount_quote += Decimal(execute_amount_diff * execute_price)

                    if execute_amount_diff > s_decimal_0:
                        self.logger().info(f"Filed {execute_amount_diff} out of {tracked_order.amount} of order "
                                           f"{order_type.upper()}-{client_order_id}")
                        self.c_trigger_event(self.MARKET_ORDER_FILLED_EVENT_TAG,
                                             OrderFilledEvent(
                                                 self._current_timestamp,
                                                 tracked_order.client_order_id,
                                                 tracked_order.trading_pair,
                                                 tracked_order.trade_type,
                                                 tracked_order.order_type,
                                                 execute_price,
                                                 execute_amount_diff,
                                                 self.c_get_fee(
                                                     tracked_order.base_asset,
                                                     tracked_order.quote_asset,
                                                     tracked_order.order_type,
                                                     tracked_order.trade_type,
                                                     execute_price,
                                                     execute_amount_diff,
                                                 ),
                                                 exchange_trade_id=order_id
                                             ))

                    if order_status == "filled":
                        tracked_order.last_state = order_status
                        if tracked_order.trade_type is TradeType.BUY:
                            self.logger().info(f"The LIMIT_BUY order {tracked_order.client_order_id} has completed "
                                               f"according to order delta websocket API.")
                            self.c_trigger_event(self.MARKET_BUY_ORDER_COMPLETED_EVENT_TAG,
                                                 BuyOrderCompletedEvent(
                                                     self._current_timestamp,
                                                     tracked_order.client_order_id,
                                                     tracked_order.base_asset,
                                                     tracked_order.quote_asset,
                                                     tracked_order.fee_asset or tracked_order.quote_asset,
                                                     tracked_order.executed_amount_base,
                                                     tracked_order.executed_amount_quote,
                                                     tracked_order.fee_paid,
                                                     tracked_order.order_type
                                                 ))
                        elif tracked_order.trade_type is TradeType.SELL:
                            self.logger().info(f"The LIMIT_SELL order {tracked_order.client_order_id} has completed "
                                               f"according to order delta websocket API.")
                            self.c_trigger_event(self.MARKET_SELL_ORDER_COMPLETED_EVENT_TAG,
                                                 SellOrderCompletedEvent(
                                                     self._current_timestamp,
                                                     tracked_order.client_order_id,
                                                     tracked_order.base_asset,
                                                     tracked_order.quote_asset,
                                                     tracked_order.fee_asset or tracked_order.quote_asset,
                                                     tracked_order.executed_amount_base,
                                                     tracked_order.executed_amount_quote,
                                                     tracked_order.fee_paid,
                                                     tracked_order.order_type
                                                 ))
                        self.c_stop_tracking_order(tracked_order.client_order_id)
                        continue

                    if order_status == "canceled":
                        tracked_order.last_state = order_status
                        self.logger().info(f"The order {tracked_order.client_order_id} has been cancelled "
                                           f"according to order delta websocket API.")
                        self.c_trigger_event(self.MARKET_ORDER_CANCELLED_EVENT_TAG,
                                             OrderCancelledEvent(self._current_timestamp,
                                                                 tracked_order.client_order_id))
                        self.c_stop_tracking_order(tracked_order.client_order_id)

                else:
                    # Ignore all other user stream message types
                    continue
            except asyncio.CancelledError:
                raise
            except Exception as e:
                self.logger().error(f"Unexpected error in user stream listener loop. {e}", exc_info=True)
                await asyncio.sleep(5.0)

    @property
    def status_dict(self) -> Dict[str, bool]:
        return {
            "account_id_initialized": self._account_id != "" if self._trading_required else True,
            "order_books_initialized": self._order_book_tracker.ready,
            "account_balance": len(self._account_balances) > 0 if self._trading_required else True,
            "trading_rule_initialized": len(self._trading_rules) > 0
        }

    @property
    def ready(self) -> bool:
        return all(self.status_dict.values())

    def supported_order_types(self):
        return [OrderType.LIMIT, OrderType.LIMIT_MAKER]

    async def place_order(self,
                          order_id: str,
                          trading_pair: str,
                          amount: Decimal,
                          is_buy: bool,
                          order_type: OrderType,
                          price: Decimal) -> str:
        path_url = CONSTANTS.PLACE_ORDER_URL
        side = "buy" if is_buy else "sell"
        order_type_str = "limit" if order_type is OrderType.LIMIT else "limit-maker"

        params = {
            "account-id": self._account_id,
            "amount": f"{amount:f}",
            "client-order-id": order_id,
            "symbol": convert_to_exchange_trading_pair(trading_pair),
            "type": f"{side}-{order_type_str}",
        }
        if order_type is OrderType.LIMIT or order_type is OrderType.LIMIT_MAKER:
            params["price"] = f"{price:f}"
        exchange_order_id = await self._api_request(
            "post",
            path_url=path_url,
            params=params,
            data=params,
            is_auth_required=True
        )
        return str(exchange_order_id)

    async def execute_buy(self,
                          order_id: str,
                          trading_pair: str,
                          amount: Decimal,
                          order_type: OrderType,
                          price: Optional[Decimal] = s_decimal_0):
        cdef:
            TradingRule trading_rule = self._trading_rules[trading_pair]
            object quote_amount
            object decimal_amount
            object decimal_price
            str exchange_order_id
            object tracked_order

        if order_type is OrderType.LIMIT or order_type is OrderType.LIMIT_MAKER:
            decimal_amount = self.c_quantize_order_amount(trading_pair, amount)
            decimal_price = self.c_quantize_order_price(trading_pair, price)
            if decimal_amount < trading_rule.min_order_size:
                raise ValueError(f"Buy order amount {decimal_amount} is lower than the minimum order size "
                                 f"{trading_rule.min_order_size}.")
        try:
            exchange_order_id = await self.place_order(order_id, trading_pair, decimal_amount, True, order_type, decimal_price)
            self.c_start_tracking_order(
                client_order_id=order_id,
                exchange_order_id=exchange_order_id,
                trading_pair=trading_pair,
                order_type=order_type,
                trade_type=TradeType.BUY,
                price=decimal_price,
                amount=decimal_amount
            )
            tracked_order = self._in_flight_orders.get(order_id)
            if tracked_order is not None:
                self.logger().info(f"Created {order_type} buy order {order_id} for {decimal_amount} {trading_pair}.")
            self.c_trigger_event(self.MARKET_BUY_ORDER_CREATED_EVENT_TAG,
                                 BuyOrderCreatedEvent(
                                     self._current_timestamp,
                                     order_type,
                                     trading_pair,
                                     decimal_amount,
                                     decimal_price,
                                     order_id
                                 ))
        except asyncio.CancelledError:
            raise
        except Exception:
            self.c_stop_tracking_order(order_id)
            order_type_str = order_type.name.lower()
            self.logger().network(
                f"Error submitting buy {order_type_str} order to Huobi for "
                f"{decimal_amount} {trading_pair} "
                f"{decimal_price}.",
                exc_info=True,
                app_warning_msg=f"Failed to submit buy order to Huobi. Check API key and network connection."
            )
            self.c_trigger_event(self.MARKET_ORDER_FAILURE_EVENT_TAG,
                                 MarketOrderFailureEvent(self._current_timestamp, order_id, order_type))

    cdef str c_buy(self,
                   str trading_pair,
                   object amount,
                   object order_type=OrderType.LIMIT,
                   object price=s_decimal_0,
                   dict kwargs={}):
        cdef:
            str order_id = get_new_client_order_id(TradeType.BUY, trading_pair)

        safe_ensure_future(self.execute_buy(order_id, trading_pair, amount, order_type, price))
        return order_id

    async def execute_sell(self,
                           order_id: str,
                           trading_pair: str,
                           amount: Decimal,
                           order_type: OrderType,
                           price: Optional[Decimal] = s_decimal_0):
        cdef:
            TradingRule trading_rule = self._trading_rules[trading_pair]
            object decimal_amount
            object decimal_price
            str exchange_order_id
            object tracked_order

        decimal_amount = self.quantize_order_amount(trading_pair, amount)
        decimal_price = self.c_quantize_order_price(trading_pair, price)

        if decimal_amount < trading_rule.min_order_size:
            raise ValueError(f"Sell order amount {decimal_amount} is lower than the minimum order size "
                             f"{trading_rule.min_order_size}.")

        try:
            exchange_order_id = await self.place_order(order_id, trading_pair, decimal_amount, False, order_type, decimal_price)
            self.c_start_tracking_order(
                client_order_id=order_id,
                exchange_order_id=exchange_order_id,
                trading_pair=trading_pair,
                order_type=order_type,
                trade_type=TradeType.SELL,
                price=decimal_price,
                amount=decimal_amount
            )
            tracked_order = self._in_flight_orders.get(order_id)
            if tracked_order is not None:
                self.logger().info(f"Created {order_type} sell order {order_id} for {decimal_amount} {trading_pair}.")
            self.c_trigger_event(self.MARKET_SELL_ORDER_CREATED_EVENT_TAG,
                                 SellOrderCreatedEvent(
                                     self._current_timestamp,
                                     order_type,
                                     trading_pair,
                                     decimal_amount,
                                     decimal_price,
                                     order_id
                                 ))
        except asyncio.CancelledError:
            raise
        except Exception:
            self.c_stop_tracking_order(order_id)
            order_type_str = order_type.name.lower()
            self.logger().network(
                f"Error submitting sell {order_type_str} order to Huobi for "
                f"{decimal_amount} {trading_pair} "
                f"{decimal_price}.",
                exc_info=True,
                app_warning_msg=f"Failed to submit sell order to Huobi. Check API key and network connection."
            )
            self.c_trigger_event(self.MARKET_ORDER_FAILURE_EVENT_TAG,
                                 MarketOrderFailureEvent(self._current_timestamp, order_id, order_type))

    cdef str c_sell(self,
                    str trading_pair,
                    object amount,
                    object order_type=OrderType.LIMIT, object price=s_decimal_0,
                    dict kwargs={}):
        cdef:
            int64_t tracking_nonce = <int64_t> get_tracking_nonce()
            str order_id = get_new_client_order_id(TradeType.SELL, trading_pair)
        safe_ensure_future(self.execute_sell(order_id, trading_pair, amount, order_type, price))
        return order_id

    async def execute_cancel(self, trading_pair: str, order_id: str):
        try:
            tracked_order = self._in_flight_orders.get(order_id)
            if tracked_order is None:
                raise ValueError(f"Failed to cancel order - {order_id}. Order not found.")
            path_url = CONSTANTS.CANCEL_ORDER_URL.format(tracked_order.exchange_order_id)
            response = await self._api_request("post", path_url=path_url, is_auth_required=True)

        except HuobiAPIError as e:
            order_state = e.error_payload.get("error").get("order-state")
            if order_state == 7:
                # order-state is canceled
                self.c_stop_tracking_order(tracked_order.client_order_id)
                self.logger().info(f"The order {tracked_order.client_order_id} has been cancelled according"
                                   f" to order status API. order_state - {order_state}")
                self.c_trigger_event(self.MARKET_ORDER_CANCELLED_EVENT_TAG,
                                     OrderCancelledEvent(self._current_timestamp,
                                                         tracked_order.client_order_id))
            else:
                self.logger().network(
                    f"Failed to cancel order {order_id}: {str(e)}",
                    exc_info=True,
                    app_warning_msg=f"Failed to cancel the order {order_id} on Huobi. "
                                    f"Check API key and network connection."
                )

        except Exception as e:
            self.logger().network(
                f"Failed to cancel order {order_id}: {str(e)}",
                exc_info=True,
                app_warning_msg=f"Failed to cancel the order {order_id} on Huobi. "
                                f"Check API key and network connection."
            )

    cdef c_cancel(self, str trading_pair, str order_id):
        safe_ensure_future(self.execute_cancel(trading_pair, order_id))
        return order_id

    async def cancel_all(self, timeout_seconds: float) -> List[CancellationResult]:
        open_orders = [o for o in self._in_flight_orders.values() if o.is_open]
        if len(open_orders) == 0:
            return []
        cancel_order_ids = [o.exchange_order_id for o in open_orders]
        self.logger().debug(f"cancel_order_ids {cancel_order_ids} {open_orders}")
        path_url = CONSTANTS.BATCH_CANCEL_URL
        params = {"order-ids": ujson.dumps(cancel_order_ids)}
        data = {"order-ids": cancel_order_ids}
        cancellation_results = []
        try:
            cancel_all_results = await self._api_request(
                "post",
                path_url=path_url,
                params=params,
                data=data,
                is_auth_required=True
            )

            for oid in cancel_all_results.get("success", []):
                cancellation_results.append(CancellationResult(oid, True))
            for cancel_error in cancel_all_results.get("failed", []):
                oid = cancel_error["order-id"]
                cancellation_results.append(CancellationResult(oid, False))
        except Exception as e:
            self.logger().network(
                f"Failed to cancel all orders: {cancel_order_ids}",
                exc_info=True,
                app_warning_msg=f"Failed to cancel all orders on Huobi. Check API key and network connection."
            )
        return cancellation_results

    cdef OrderBook c_get_order_book(self, str trading_pair):
        cdef:
            dict order_books = self._order_book_tracker.order_books

        if trading_pair not in order_books:
            raise ValueError(f"No order book exists for '{trading_pair}'.")
        return order_books.get(trading_pair)

    cdef c_did_timeout_tx(self, str tracking_id):
        self.c_trigger_event(self.MARKET_TRANSACTION_FAILURE_EVENT_TAG,
                             MarketTransactionFailureEvent(self._current_timestamp, tracking_id))

    cdef c_start_tracking_order(self,
                                str client_order_id,
                                str exchange_order_id,
                                str trading_pair,
                                object order_type,
                                object trade_type,
                                object price,
                                object amount):
        self._in_flight_orders[client_order_id] = HuobiInFlightOrder(
            client_order_id=client_order_id,
            exchange_order_id=exchange_order_id,
            trading_pair=trading_pair,
            order_type=order_type,
            trade_type=trade_type,
            price=price,
            amount=amount
        )

    cdef c_stop_tracking_order(self, str order_id):
        if order_id in self._in_flight_orders:
            del self._in_flight_orders[order_id]

    cdef object c_get_order_price_quantum(self, str trading_pair, object price):
        cdef:
            TradingRule trading_rule = self._trading_rules[trading_pair]
        return trading_rule.min_price_increment

    cdef object c_get_order_size_quantum(self, str trading_pair, object order_size):
        cdef:
            TradingRule trading_rule = self._trading_rules[trading_pair]
        return Decimal(trading_rule.min_base_amount_increment)

    cdef object c_quantize_order_amount(self, str trading_pair, object amount, object price=s_decimal_0):
        cdef:
            TradingRule trading_rule = self._trading_rules[trading_pair]
            object quantized_amount = ExchangeBase.c_quantize_order_amount(self, trading_pair, amount)
            object current_price = self.c_get_price(trading_pair, False)
            object notional_size

        # Check against min_order_size. If not passing check, return 0.
        if quantized_amount < trading_rule.min_order_size:
            return s_decimal_0

        # Check against max_order_size. If not passing check, return maximum.
        if quantized_amount > trading_rule.max_order_size:
            return trading_rule.max_order_size

        if price == s_decimal_0:
            notional_size = current_price * quantized_amount
        else:
            notional_size = price * quantized_amount
        # Add 1% as a safety factor in case the prices changed while making the order.
        if notional_size < trading_rule.min_notional_size * Decimal("1.01"):
            return s_decimal_0

        return quantized_amount

    def get_price(self, trading_pair: str, is_buy: bool) -> Decimal:
        return self.c_get_price(trading_pair, is_buy)

    def buy(self, trading_pair: str, amount: Decimal, order_type=OrderType.MARKET,
            price: Decimal = s_decimal_NaN, **kwargs) -> str:
        return self.c_buy(trading_pair, amount, order_type, price, kwargs)

    def sell(self, trading_pair: str, amount: Decimal, order_type=OrderType.MARKET,
             price: Decimal = s_decimal_NaN, **kwargs) -> str:
        return self.c_sell(trading_pair, amount, order_type, price, kwargs)

    def cancel(self, trading_pair: str, client_order_id: str):
        return self.c_cancel(trading_pair, client_order_id)

    def get_fee(self,
                base_currency: str,
                quote_currency: str,
                order_type: OrderType,
                order_side: TradeType,
                amount: Decimal,
                price: Decimal = s_decimal_NaN) -> TradeFee:
        return self.c_get_fee(base_currency, quote_currency, order_type, order_side, amount, price)

    def get_order_book(self, trading_pair: str) -> OrderBook:
        return self.c_get_order_book(trading_pair)<|MERGE_RESOLUTION|>--- conflicted
+++ resolved
@@ -1,7 +1,4 @@
-<<<<<<< HEAD
-=======
 import aiohttp
->>>>>>> 90238227
 import asyncio
 from decimal import Decimal
 from libc.stdint cimport int64_t
