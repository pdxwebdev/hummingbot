import asyncio
import json
import logging
import time
<<<<<<< HEAD

from async_timeout import timeout
from decimal import Decimal
from typing import (
    Any,
    AsyncIterable,
    Dict,
    List,
    Optional,
    Tuple,
)

import aiohttp
from libc.stdint cimport int64_t

from hummingbot.connector.exchange_base cimport ExchangeBase
from hummingbot.connector.exchange_base import s_decimal_NaN
from hummingbot.connector.exchange.blocktane.blocktane_auth import BlocktaneAuth
from hummingbot.connector.exchange.blocktane.blocktane_in_flight_order import BlocktaneInFlightOrder
from hummingbot.connector.exchange.blocktane.blocktane_order_book_tracker import BlocktaneOrderBookTracker
from hummingbot.connector.exchange.blocktane.blocktane_user_stream_tracker import BlocktaneUserStreamTracker
from hummingbot.connector.exchange.blocktane.blocktane_utils import (
    convert_from_exchange_trading_pair,
    convert_to_exchange_trading_pair,
    split_trading_pair,
)
=======
from decimal import Decimal
from typing import Any, AsyncIterable, Dict, List, Optional, Tuple

import aiohttp
from async_timeout import timeout
from libc.stdint cimport int64_t

from hummingbot.connector.exchange.blocktane.blocktane_auth import BlocktaneAuth
from hummingbot.connector.exchange.blocktane.blocktane_in_flight_order import BlocktaneInFlightOrder
from hummingbot.connector.exchange.blocktane.blocktane_order_book_tracker import BlocktaneOrderBookTracker
from hummingbot.connector.exchange.blocktane.blocktane_user_stream_tracker import BlocktaneUserStreamTracker
from hummingbot.connector.exchange.blocktane.blocktane_utils import (
    convert_from_exchange_trading_pair,
    convert_to_exchange_trading_pair,
    split_trading_pair,
)
from hummingbot.connector.exchange_base cimport ExchangeBase
from hummingbot.connector.exchange_base import s_decimal_NaN
>>>>>>> 73765823
from hummingbot.connector.trading_rule cimport TradingRule
from hummingbot.core.clock cimport Clock
from hummingbot.core.data_type.cancellation_result import CancellationResult
from hummingbot.core.data_type.limit_order import LimitOrder
from hummingbot.core.data_type.order_book cimport OrderBook
from hummingbot.core.data_type.trade_fee import AddedToCostTradeFee
from hummingbot.core.data_type.transaction_tracker import TransactionTracker
from hummingbot.core.event.events import (
    BuyOrderCompletedEvent,
    BuyOrderCreatedEvent,
    MarketEvent,
    MarketOrderFailureEvent,
    MarketTransactionFailureEvent,
<<<<<<< HEAD
    OrderType,
=======
>>>>>>> 73765823
    OrderCancelledEvent,
    OrderFilledEvent,
    OrderType,
    SellOrderCompletedEvent,
    SellOrderCreatedEvent,
    TradeType,
<<<<<<< HEAD
    SellOrderCompletedEvent,
    SellOrderCreatedEvent,
=======
>>>>>>> 73765823
)
from hummingbot.core.network_iterator import NetworkStatus
from hummingbot.core.utils.async_utils import safe_ensure_future, safe_gather
from hummingbot.core.utils.estimate_fee import build_trade_fee
from hummingbot.core.utils.tracking_nonce import get_tracking_nonce
from hummingbot.logger import HummingbotLogger

bm_logger = None
s_decimal_0 = Decimal(0)


class BlocktaneAPIException(IOError):
    def __init__(self, message, status_code = 0, malformed=False, body = None):
        super().__init__(message)
        self.status_code = status_code
        self.malformed = malformed
        self.body = body


cdef class BlocktaneExchangeTransactionTracker(TransactionTracker):
    cdef:
        BlocktaneExchange _owner

    def __init__(self, owner: BlocktaneExchange):
        super().__init__()
        self._owner = owner

    cdef c_did_timeout_tx(self, str tx_id):
        TransactionTracker.c_did_timeout_tx(self, tx_id)
        self._owner.c_did_timeout_tx(tx_id)


cdef class BlocktaneExchange(ExchangeBase):
    MARKET_RECEIVED_ASSET_EVENT_TAG = MarketEvent.ReceivedAsset.value
    MARKET_BUY_ORDER_COMPLETED_EVENT_TAG = MarketEvent.BuyOrderCompleted.value
    MARKET_SELL_ORDER_COMPLETED_EVENT_TAG = MarketEvent.SellOrderCompleted.value
    MARKET_WITHDRAW_ASSET_EVENT_TAG = MarketEvent.WithdrawAsset.value
    MARKET_ORDER_CANCELLED_EVENT_TAG = MarketEvent.OrderCancelled.value
    MARKET_TRANSACTION_FAILURE_EVENT_TAG = MarketEvent.TransactionFailure.value
    MARKET_ORDER_FAILURE_EVENT_TAG = MarketEvent.OrderFailure.value
    MARKET_ORDER_FILLED_EVENT_TAG = MarketEvent.OrderFilled.value
    MARKET_BUY_ORDER_CREATED_EVENT_TAG = MarketEvent.BuyOrderCreated.value
    MARKET_SELL_ORDER_CREATED_EVENT_TAG = MarketEvent.SellOrderCreated.value

    API_CALL_TIMEOUT = 10.0
    UPDATE_ORDERS_INTERVAL = 10.0
    ORDER_NOT_EXIST_WAIT_TIME = 10.0

    BLOCKTANE_API_ENDPOINT = "https://trade.blocktane.io/api/v2/xt"

    @classmethod
    def logger(cls) -> HummingbotLogger:
        global bm_logger
        if bm_logger is None:
            bm_logger = logging.getLogger(__name__)
        return bm_logger

    def __init__(self,
                 blocktane_api_key: str,
                 blocktane_api_secret: str,
                 poll_interval: float = 5.0,
                 trading_pairs: Optional[List[str]] = None,
                 trading_required: bool = True):
        super().__init__()
        self._real_time_balance_update = True
        self._account_id = ""
        self._account_available_balances = {}
        self._account_balances = {}
        self._blocktane_auth = BlocktaneAuth(blocktane_api_key, blocktane_api_secret)
        self._ev_loop = asyncio.get_event_loop()
        self._in_flight_orders = {}
        self._last_poll_timestamp = 0
        self._last_timestamp = 0
        self._order_book_tracker = BlocktaneOrderBookTracker(trading_pairs=trading_pairs)
        self._order_not_found_records = {}
        self._poll_notifier = asyncio.Event()
        self._poll_interval = poll_interval
        self._shared_client = None
        self._status_polling_task = None
        self._trading_required = trading_required
        self._trading_rules = {}
        self._trading_rules_polling_task = None
        self._tx_tracker = BlocktaneExchangeTransactionTracker(self)
        self._user_stream_event_listener_task = None
        self._user_stream_tracker = BlocktaneUserStreamTracker(blocktane_auth=self._blocktane_auth, trading_pairs=trading_pairs)
        self._user_stream_tracker_task = None
        self._check_network_interval = 60.0

    @staticmethod
    def split_trading_pair(trading_pair: str) -> Optional[Tuple[str, str]]:
        return split_trading_pair(trading_pair)

    @staticmethod
    def convert_from_exchange_trading_pair(exchange_trading_pair: str) -> Optional[str]:
        return convert_from_exchange_trading_pair(exchange_trading_pair)

    @staticmethod
    def convert_to_exchange_trading_pair(hb_trading_pair: str) -> str:
        return convert_to_exchange_trading_pair(hb_trading_pair)

    @property
    def name(self) -> str:
        return "blocktane"

    @property
    def order_books(self) -> Dict[str, OrderBook]:
        return self._order_book_tracker.order_books

    @property
    def blocktane_auth(self) -> BlocktaneAuth:
        return self._blocktane_auth

    @property
    def status_dict(self) -> Dict[str, bool]:
        return {
            "order_book_initialized": self._order_book_tracker.ready,
            "account_balance": len(self._account_balances) > 0 if self._trading_required else True,
            "trading_rule_initialized": len(self._trading_rules) > 0 if self._trading_required else True
        }

    @property
    def ready(self) -> bool:
        return all(self.status_dict.values())

    @property
    def limit_orders(self) -> List[LimitOrder]:
        return [
            in_flight_order.to_limit_order()
            for in_flight_order in self._in_flight_orders.values()
        ]

    @property
    def tracking_states(self) -> Dict[str, any]:
        return {
            key: value.to_json()
            for key, value in self._in_flight_orders.items()
        }

    def restore_tracking_states(self, saved_states: Dict[str, any]):
        self._in_flight_orders.update({
            key: BlocktaneInFlightOrder.from_json(value)
            for key, value in saved_states.items()
        })

    cdef c_start(self, Clock clock, double timestamp):
        self._tx_tracker.c_start(clock, timestamp)
        ExchangeBase.c_start(self, clock, timestamp)

    cdef c_tick(self, double timestamp):
        cdef:
            int64_t last_tick = <int64_t> (self._last_timestamp / self._poll_interval)
            int64_t current_tick = <int64_t> (timestamp / self._poll_interval)

        ExchangeBase.c_tick(self, timestamp)
        self._tx_tracker.c_tick(timestamp)
        if current_tick > last_tick:
            if not self._poll_notifier.is_set():
                self._poll_notifier.set()
        self._last_timestamp = timestamp

    cdef object c_get_fee(self,
                          str base_currency,
                          str quote_currency,
                          object order_type,
                          object order_side,
                          object amount,
                          object price,
                          object is_maker = None):
        # Fee info from https://trade.blocktane.io/api/v2/xt/public/trading_fees
        fee = build_trade_fee(
            exchange=self.name,
            is_maker=is_maker,
            base_currency=base_currency,
            quote_currency=quote_currency,
            order_type=order_type,
            order_side=order_side,
            amount=amount,
            price=price,
        )
        return fee

    async def _update_balances(self):
        cdef:
            dict account_info
            list balances
            str asset_name
            set local_asset_names = set(self._account_balances.keys())
            set remote_asset_names = set()
            set asset_names_to_remove

        path_url = "/account/balances"
        account_balances = await self._api_request("GET", path_url=path_url)

        for balance_entry in account_balances:
            asset_name = balance_entry["currency"].upper()
            available_balance = Decimal(balance_entry["balance"])
            total_balance = available_balance + Decimal(balance_entry["locked"])
            self._account_available_balances[asset_name] = available_balance
            self._account_balances[asset_name] = total_balance
            remote_asset_names.add(asset_name)

        asset_names_to_remove = local_asset_names.difference(remote_asset_names)
        for asset_name in asset_names_to_remove:
            del self._account_available_balances[asset_name]
            del self._account_balances[asset_name]

    def _format_trading_rules(self, market_dict: Dict[str, Dict[str, Any]]) -> List[TradingRule]:
        cdef:
            list trading_rules = []

        for pair, info in market_dict.items():
            try:
                trading_rules.append(
                    TradingRule(trading_pair=convert_from_exchange_trading_pair(info["id"]),
                                min_order_size=Decimal(info["min_amount"]),
                                min_price_increment=Decimal(f"1e-{info['price_precision']}"),
                                min_quote_amount_increment=Decimal(f"1e-{info['amount_precision']}"),
                                min_base_amount_increment=Decimal(f"1e-{info['amount_precision']}"))
                )
            except Exception:
                self.logger().error(f"Error parsing the trading pair rule {info}. Skipping.", exc_info=True)
        return trading_rules

    async def _update_trading_rules(self):
        cdef:
            # The poll interval for withdraw rules is 60 seconds.
            int64_t last_tick = <int64_t> (self._last_timestamp / 60.0)
            int64_t current_tick = <int64_t> (self._current_timestamp / 60.0)
        if current_tick > last_tick or len(self._trading_rules) <= 0:
            market_path_url = "/public/markets"
            ticker_path_url = "/public/markets/tickers"

            market_list = await self._api_request("GET", path_url=market_path_url)

            ticker_list = await self._api_request("GET", path_url=ticker_path_url)
            ticker_data = {symbol: item['ticker'] for symbol, item in ticker_list.items()}

            result_list = {
                market["id"]: {**market, **ticker_data[market["id"]]}
                for market in market_list
                if market["id"] in ticker_data
            }

            trading_rules_list = self._format_trading_rules(result_list)
            self._trading_rules.clear()
            for trading_rule in trading_rules_list:
                self._trading_rules[trading_rule.trading_pair] = trading_rule

    @property
    def in_flight_orders(self) -> Dict[str, BlocktaneInFlightOrder]:
        return self._in_flight_orders

    def supported_order_types(self):
        return [OrderType.LIMIT, OrderType.MARKET]

    async def get_order(self, client_order_id: str) -> Dict[str, Any]:
        # Used to retrieve a single order by client_order_id
        path_url = f"/market/orders/{client_order_id}?client_id=true"

        return await self._api_request("GET", path_url=path_url)

    def issue_creation_event(self, exchange_order_id, tracked_order):
        if tracked_order.exchange_order_id is not None:
            # We've already issued this creation event
            return
        tracked_order.update_exchange_order_id(str(exchange_order_id))
        tracked_order.last_state = "PENDING"
        if tracked_order.trade_type is TradeType.SELL:
            cls = SellOrderCreatedEvent
            tag = self.MARKET_SELL_ORDER_CREATED_EVENT_TAG
        else:
            cls = BuyOrderCreatedEvent
            tag = self.MARKET_BUY_ORDER_CREATED_EVENT_TAG
        self.c_trigger_event(tag, cls(
            self._current_timestamp,
            tracked_order.order_type,
            tracked_order.trading_pair,
            tracked_order.amount,
            tracked_order.price,
            tracked_order.client_order_id,
            tracked_order.creation_timestamp))
        self.logger().info(f"Created {tracked_order.order_type} {tracked_order.trade_type} {tracked_order.client_order_id} for "
                           f"{tracked_order.amount} {tracked_order.trading_pair}.")

    async def _update_order_status(self):
        cdef:
            # This is intended to be a backup measure to close straggler orders, in case Blocktane's user stream events
            # are not capturing the updates as intended. Also handles filled events that are not captured by
            # _user_stream_event_listener
            # The poll interval for order status is 10 seconds.
            int64_t last_tick = <int64_t>(self._last_poll_timestamp / self.UPDATE_ORDERS_INTERVAL)
            int64_t current_tick = <int64_t>(self._current_timestamp / self.UPDATE_ORDERS_INTERVAL)

        try:
            if current_tick > last_tick and len(self._in_flight_orders) > 0:
                tracked_orders = list(self._in_flight_orders.values())
                for tracked_order in tracked_orders:
                    client_order_id = tracked_order.client_order_id
                    if (tracked_order.last_state == "NEW"
                            and tracked_order.creation_timestamp >= (time.time() - self.ORDER_NOT_EXIST_WAIT_TIME)):
                        continue
                        # Don't query for orders that are waiting for a response from the API unless they
                        # are older then ORDER_NOT_EXIST_WAIT_TIME
                    try:
                        order = await self.get_order(client_order_id)
                    except BlocktaneAPIException as e:
                        if e.status_code == 404:
                            if (not e.malformed and e.body == 'record.not_found' and
                                    tracked_order.creation_timestamp < (time.time() - self.ORDER_NOT_EXIST_WAIT_TIME)):
                                # This was an indeterminate order that may or may not have been live on the exchange
                                # The exchange has informed us that this never became live on the exchange
                                self.c_trigger_event(
                                    self.MARKET_ORDER_FAILURE_EVENT_TAG,
                                    MarketOrderFailureEvent(self._current_timestamp,
                                                            client_order_id,
                                                            tracked_order.order_type)
                                )
                                self.logger().warning(
                                    f"Error fetching status update for the order {client_order_id}: "
                                    f"{tracked_order}. Marking as failed current_timestamp={self._current_timestamp} "
                                    f"created_at:{tracked_order.creation_timestamp}"
                                )
                                self.c_stop_tracking_order(client_order_id)
                                continue
                        else:
                            self.logger().warning(
                                f"Error fetching status update for the order {client_order_id}:"
                                f" HTTP status: {e.status_code} "
                                f"{'malformed: ' + str(e.malformed) if e.malformed else e.body}. Will try again."
                            )
                            continue

                    if tracked_order.exchange_order_id is None:
                        # This was an indeterminate order that has not yet had a creation event issued
                        self.issue_creation_event(order["id"], tracked_order)

                    order_state = order["state"]
                    order_type = "LIMIT" if tracked_order.order_type is OrderType.LIMIT else "MARKET"
                    trade_type = "BUY" if tracked_order.trade_type is TradeType.BUY else "SELL"

                    order_type_description = tracked_order.order_type
                    executed_amount_diff = s_decimal_0
                    avg_price = Decimal(order["avg_price"])
                    new_confirmed_amount = Decimal(order["executed_volume"])
                    executed_amount_base_diff = new_confirmed_amount - tracked_order.executed_amount_base
                    if executed_amount_base_diff > s_decimal_0:
                        self.logger().info(f"Updated order status with fill from polling _update_order_status: {json.dumps(order)}")
                        new_confirmed_quote_amount = new_confirmed_amount * avg_price
                        executed_amount_quote_diff = new_confirmed_quote_amount - tracked_order.executed_amount_quote
                        executed_price = executed_amount_quote_diff / executed_amount_base_diff

                        tracked_order.executed_amount_base = new_confirmed_amount
                        tracked_order.executed_amount_quote = new_confirmed_quote_amount
                        self.logger().info(f"Filled {executed_amount_base_diff} out of {tracked_order.amount} of the "
                                           f"{order_type} order {tracked_order.client_order_id}.")
                        self.c_trigger_event(self.MARKET_ORDER_FILLED_EVENT_TAG,
                                             OrderFilledEvent(
                                                 self._current_timestamp,
                                                 tracked_order.client_order_id,
                                                 tracked_order.trading_pair,
                                                 tracked_order.trade_type,
                                                 tracked_order.order_type,
                                                 executed_price,
                                                 executed_amount_base_diff,
                                                 self.c_get_fee(
                                                     tracked_order.base_asset,
                                                     tracked_order.quote_asset,
                                                     tracked_order.order_type,
                                                     tracked_order.trade_type,
                                                     executed_price,
                                                     executed_amount_base_diff
                                                 ),
                                                 exchange_trade_id=str(int(self._time() * 1e6))
                                             ))

                    if order_state == "done":
                        tracked_order.last_state = "done"
                        self.logger().info(f"The {order_type}-{trade_type} "
                                           f"{client_order_id} has completed according to Blocktane order status API.")

                        if tracked_order.trade_type is TradeType.BUY:
                            self.c_trigger_event(self.MARKET_BUY_ORDER_COMPLETED_EVENT_TAG,
                                                 BuyOrderCompletedEvent(
                                                     self._current_timestamp,
                                                     tracked_order.client_order_id,
                                                     tracked_order.base_asset,
                                                     tracked_order.quote_asset,
                                                     tracked_order.fee_asset or tracked_order.base_asset,
                                                     tracked_order.executed_amount_base,
                                                     tracked_order.executed_amount_quote,
                                                     tracked_order.fee_paid,
                                                     tracked_order.order_type))
                        elif tracked_order.trade_type is TradeType.SELL:
                            self.c_trigger_event(self.MARKET_SELL_ORDER_COMPLETED_EVENT_TAG,
                                                 SellOrderCompletedEvent(
                                                     self._current_timestamp,
                                                     tracked_order.client_order_id,
                                                     tracked_order.base_asset,
                                                     tracked_order.quote_asset,
                                                     tracked_order.fee_asset or tracked_order.base_asset,
                                                     tracked_order.executed_amount_base,
                                                     tracked_order.executed_amount_quote,
                                                     tracked_order.fee_paid,
                                                     tracked_order.order_type))
                        else:
                            raise ValueError("Invalid trade_type for {client_order_id}: {tracked_order.trade_type}")
                        self.c_stop_tracking_order(client_order_id)

                    if order_state == "cancel":
                        tracked_order.last_state = "cancel"
                        self.logger().info(f"The {tracked_order.order_type}-{tracked_order.trade_type} "
                                           f"{client_order_id} has been cancelled according to Blocktane order status API.")
                        self.c_trigger_event(self.MARKET_ORDER_CANCELLED_EVENT_TAG,
                                             OrderCancelledEvent(
                                                 self._current_timestamp,
                                                 client_order_id
                                             ))
                        self.c_stop_tracking_order(client_order_id)

                    if order_state == 'reject':
                        tracked_order.last_state = order_state
                        self.c_trigger_event(
                            self.MARKET_ORDER_FAILURE_EVENT_TAG,
                            MarketOrderFailureEvent(self._current_timestamp,
                                                    client_order_id,
                                                    tracked_order.order_type)
                        )
                        self.logger().info(f"The {tracked_order.order_type}-{tracked_order.trade_type} "
                                           f"{client_order_id} has been rejected according to Blocktane order status API.")
                        self.c_stop_tracking_order(client_order_id)

        except Exception as e:
            self.logger().error("Update Order Status Error: " + str(e) + " " + str(e.__cause__))

    async def _iter_user_stream_queue(self) -> AsyncIterable[Dict[str, Any]]:
        while True:
            try:
                yield await self._user_stream_tracker.user_stream.get()
            except asyncio.CancelledError:
                raise
            except Exception:
                self.logger().error("Unknown error. Retrying after 1 second.", exc_info=True)
                await asyncio.sleep(1.0)

    async def _user_stream_event_listener(self):
        async for stream_message in self._iter_user_stream_queue():
            try:
                if 'balance' in stream_message:  # Updates balances
                    balance_updates = stream_message['balance']
                    for update in balance_updates:
                        available_balance: Decimal = Decimal(update['balance'])
                        total_balance: Decimal = available_balance + Decimal(update['locked'])
                        asset_name = update["currency"].upper()
                        self._account_available_balances[asset_name] = available_balance
                        self._account_balances[asset_name] = total_balance

                elif 'order' in stream_message:  # Updates tracked orders
                    order = stream_message.get('order')
                    order_status = order["state"]

                    order_id = order["client_id"]

                    in_flight_orders = self._in_flight_orders.copy()
                    tracked_order = in_flight_orders.get(order_id)

                    if tracked_order is None:
                        self.logger().debug(f"Unrecognized order ID from user stream: {order_id}.")
                        continue

                    if tracked_order.exchange_order_id is None:
                        # This was an indeterminate order that has not yet had a creation event issued
                        self.issue_creation_event(order["id"], tracked_order)

                    order_type = tracked_order.order_type
                    executed_amount_diff = s_decimal_0
                    avg_price = Decimal(order["avg_price"])
                    new_confirmed_amount = Decimal(order["executed_volume"])
                    executed_amount_base_diff = new_confirmed_amount - tracked_order.executed_amount_base
                    if executed_amount_base_diff > s_decimal_0:
                        new_confirmed_quote_amount = new_confirmed_amount * avg_price
                        executed_amount_quote_diff = new_confirmed_quote_amount - tracked_order.executed_amount_quote
                        executed_price = executed_amount_quote_diff / executed_amount_base_diff

                        tracked_order.executed_amount_base = new_confirmed_amount
                        tracked_order.executed_amount_quote = new_confirmed_quote_amount
                        tracked_order.last_state = order_status
                        self.logger().info(f"Filled {executed_amount_base_diff} out of {tracked_order.amount} of the "
                                           f"{order_type} order {tracked_order.client_order_id}.")
                        self.c_trigger_event(self.MARKET_ORDER_FILLED_EVENT_TAG,
                                             OrderFilledEvent(
                                                 self._current_timestamp,
                                                 tracked_order.client_order_id,
                                                 tracked_order.trading_pair,
                                                 tracked_order.trade_type,
                                                 tracked_order.order_type,
                                                 executed_price,
                                                 executed_amount_base_diff,
                                                 self.c_get_fee(
                                                     tracked_order.base_asset,
                                                     tracked_order.quote_asset,
                                                     tracked_order.order_type,
                                                     tracked_order.trade_type,
                                                     executed_price,
                                                     executed_amount_base_diff
                                                 ),
                                                 exchange_trade_id=str(int(self._time() * 1e6))
                                             ))

                    if order_status == "done":  # FILL(COMPLETE)
                        self.logger().info(f"The order "
                                           f"{tracked_order.client_order_id} has completed according to Blocktane User stream.")
                        tracked_order.last_state = "done"
                        if tracked_order.trade_type is TradeType.BUY:
                            self.logger().info(f"The LIMIT_BUY order {tracked_order.client_order_id} has completed "
                                               f"according to Blocktane websocket API.")
                            self.c_trigger_event(self.MARKET_BUY_ORDER_COMPLETED_EVENT_TAG,
                                                 BuyOrderCompletedEvent(
                                                     self._current_timestamp,
                                                     tracked_order.client_order_id,
                                                     tracked_order.base_asset,
                                                     tracked_order.quote_asset,
                                                     tracked_order.fee_asset or tracked_order.quote_asset,
                                                     tracked_order.executed_amount_base,
                                                     tracked_order.executed_amount_quote,
                                                     tracked_order.fee_paid,
                                                     tracked_order.order_type
                                                 ))
                        elif tracked_order.trade_type is TradeType.SELL:
                            self.logger().info(f"The LIMIT_SELL order {tracked_order.client_order_id} has completed "
                                               f"according to Blocktane WebSocket API.")
                            self.c_trigger_event(self.MARKET_SELL_ORDER_COMPLETED_EVENT_TAG,
                                                 SellOrderCompletedEvent(
                                                     self._current_timestamp,
                                                     tracked_order.client_order_id,
                                                     tracked_order.base_asset,
                                                     tracked_order.quote_asset,
                                                     tracked_order.fee_asset or tracked_order.quote_asset,
                                                     tracked_order.executed_amount_base,
                                                     tracked_order.executed_amount_quote,
                                                     tracked_order.fee_paid,
                                                     tracked_order.order_type
                                                 ))
                        else:
                            raise ValueError("Invalid trade_type for {tracked_order.client_order_id}: {tracked_order.trade_type}")
                        self.c_stop_tracking_order(tracked_order.client_order_id)
                        continue

                    if order_status == "cancel":  # CANCEL

                        self.logger().info(f"The order {tracked_order.client_order_id} has been cancelled "
                                           f"according to Blocktane WebSocket API.")
                        tracked_order.last_state = "cancel"
                        self.c_trigger_event(self.MARKET_ORDER_CANCELLED_EVENT_TAG,
                                             OrderCancelledEvent(self._current_timestamp,
                                                                 tracked_order.client_order_id))
                        self.c_stop_tracking_order(tracked_order.client_order_id)

                    if order_status == 'reject':
                        tracked_order.last_state = order_status
                        self.c_trigger_event(
                            self.MARKET_ORDER_FAILURE_EVENT_TAG,
                            MarketOrderFailureEvent(self._current_timestamp,
                                                    tracked_order.client_order_id,
                                                    tracked_order.order_type)
                        )
                        self.logger().info(f"The order {tracked_order.client_order_id} has been rejected "
                                           f"according to Blocktane WebSocket API.")
                        self.c_stop_tracking_order(tracked_order.client_order_id)

                else:
                    # Ignores all other user stream message types
                    continue

            except asyncio.CancelledError:
                raise
            except Exception as e:
                self.logger().error("Unexpected error in user stream listener loop. {e}", exc_info=True)
                await asyncio.sleep(5.0)

    async def _status_polling_loop(self):
        while True:
            try:
                self._poll_notifier = asyncio.Event()
                await self._poll_notifier.wait()

                await safe_gather(
                    self._update_balances(),
                    self._update_order_status(),
                )
                self._last_poll_timestamp = self._current_timestamp
            except asyncio.CancelledError:
                raise
            except Exception as e:
                self.logger().warning(f"Unexpected error while polling updates. {e}",
                                      exc_info=True)
                await asyncio.sleep(5.0)

    async def _trading_rules_polling_loop(self):
        while True:
            try:
                await self._update_trading_rules()
                await asyncio.sleep(60 * 5)
            except asyncio.CancelledError:
                raise
            except Exception as e:
                self.logger().warning(f"Unexpected error while fetching trading rule updates. {e}",
                                      exc_info=True)
                await asyncio.sleep(0.5)

    cdef OrderBook c_get_order_book(self, str trading_pair):
        cdef:
            dict order_books = self._order_book_tracker.order_books

        if trading_pair not in order_books:
            raise ValueError(f"No order book exists for '{trading_pair}'.")
        return order_books[trading_pair]

    cdef c_start_tracking_order(self,
                                str order_id,
                                str exchange_order_id,
                                str trading_pair,
                                object order_type,
                                object trade_type,
                                object price,
                                object amount):
        self._in_flight_orders[order_id] = BlocktaneInFlightOrder(
            order_id,
            exchange_order_id,
            trading_pair,
            order_type,
            trade_type,
            price,
            amount,
            creation_timestamp=time.time()
        )

    cdef c_stop_tracking_order(self, str order_id):
        if order_id in self._in_flight_orders:
            del self._in_flight_orders[order_id]

    cdef c_did_timeout_tx(self, str tracking_id):
        self.c_trigger_event(self.MARKET_TRANSACTION_FAILURE_EVENT_TAG,
                             MarketTransactionFailureEvent(self._current_timestamp, tracking_id))

    cdef object c_get_order_price_quantum(self, str trading_pair, object price):
        cdef:
            TradingRule trading_rule = self._trading_rules[trading_pair]
        return Decimal(trading_rule.min_price_increment)

    cdef object c_get_order_size_quantum(self, str trading_pair, object order_size):
        cdef:
            TradingRule trading_rule = self._trading_rules[trading_pair]
        return Decimal(trading_rule.min_base_amount_increment)

    cdef object c_quantize_order_amount(self, str trading_pair, object amount, object price=0.0):
        cdef:
            TradingRule trading_rule = self._trading_rules[trading_pair]
            object quantized_amount = ExchangeBase.c_quantize_order_amount(self, trading_pair, amount)

        global s_decimal_0
        if quantized_amount < trading_rule.min_order_size:
            return s_decimal_0

        if quantized_amount < trading_rule.min_order_value:
            return s_decimal_0

        return quantized_amount

    async def place_order(self,
                          order_id: str,
                          trading_pair: str,
                          amount: Decimal,
                          is_buy: bool,
                          order_type: OrderType,
                          price: Decimal) -> Dict[str, Any]:
        path_url = "/market/orders"

        params = {}
        if order_type is OrderType.LIMIT:  # Blocktane supports CEILING_LIMIT
            params = {
                "market": convert_to_exchange_trading_pair(trading_pair),
                "side": "buy" if is_buy else "sell",
                "volume": f"{amount:f}",
                "ord_type": "limit",
                "price": f"{price:f}",
                "client_id": str(order_id)
            }
        elif order_type is OrderType.MARKET:
            params = {
                "market": convert_to_exchange_trading_pair(trading_pair),
                "side": "buy" if is_buy else "sell",
                "volume": str(amount),
                "ord_type": "market",
                "client_id": str(order_id)
            }

        self.logger().info(f"Requesting order placement for {order_id} at {self._current_timestamp}")
        api_response = await self._api_request("POST", path_url=path_url, params=params)
        return api_response

    async def execute_buy(self,
                          order_id: str,
                          trading_pair: str,
                          amount: Decimal,
                          order_type: OrderType,
                          price: Optional[Decimal] = s_decimal_0):
        cdef:
            TradingRule trading_rule = self._trading_rules[trading_pair]
            double quote_amount
            object decimal_amount
            object decimal_price
            str exchange_order_id
            object tracked_order

        decimal_amount = self.c_quantize_order_amount(trading_pair, amount)
        decimal_price = (self.c_quantize_order_price(trading_pair, price)
                         if order_type is OrderType.LIMIT
                         else s_decimal_0)

        if decimal_amount < trading_rule.min_order_size:
            raise ValueError(f"Buy order amount {decimal_amount} is lower than the minimum order size "
                             f"{trading_rule.min_order_size}.")

        try:
            order_result = None
            self.c_start_tracking_order(
                order_id,
                None,
                trading_pair,
                order_type,
                TradeType.BUY,
                decimal_price,
                decimal_amount,
            )

            if order_type is OrderType.LIMIT:
                order_result = await self.place_order(order_id,
                                                      trading_pair,
                                                      decimal_amount,
                                                      True,
                                                      order_type,
                                                      decimal_price)
            elif order_type is OrderType.MARKET:
                decimal_price = self.c_get_price(trading_pair, True)
                order_result = await self.place_order(order_id,
                                                      trading_pair,
                                                      decimal_amount,
                                                      True,
                                                      order_type,
                                                      decimal_price)

            else:
                raise ValueError(f"Invalid OrderType {order_type}. Aborting.")

            exchange_order_id = str(order_result.get("id"))
            tracked_order = self._in_flight_orders.get(order_id)
            if tracked_order is not None and exchange_order_id is not None:
                self.issue_creation_event(exchange_order_id, tracked_order)
            else:
                self.logger().error(f"Unable to issue creation event for {order_id}: {tracked_order} {exchange_order_id}")
        except asyncio.TimeoutError:
            self.logger().error(f"Network timout while submitting order {order_id} to Blocktane. Order will be recovered.")
        except Exception:
            self.logger().error(
                f"Error submitting {order_id}: buy {order_type} order to Blocktane for "
                f"{decimal_amount} {trading_pair} "
                f"{decimal_price if order_type.is_limit_type() else ''}.",
                exc_info=True
            )
            tracked_order = self._in_flight_orders.get(order_id)
            tracked_order.last_state = "FAILURE"
            tracked_order.update_exchange_order_id("0")  # prevents deadlock on get_exchange_order_id()
            self.c_stop_tracking_order(order_id)
            self.c_trigger_event(self.MARKET_ORDER_FAILURE_EVENT_TAG, MarketOrderFailureEvent(self._current_timestamp, order_id, order_type))

    cdef str c_buy(self,
                   str trading_pair,
                   object amount,
                   object order_type=OrderType.LIMIT,
                   object price=s_decimal_NaN,
                   dict kwargs={}):
        cdef:
            int64_t tracking_nonce = <int64_t> get_tracking_nonce()
            str order_id = str(f"buy-{trading_pair}-{tracking_nonce}")
        safe_ensure_future(self.execute_buy(order_id, trading_pair, amount, order_type, price))
        return order_id

    async def execute_sell(self,
                           order_id: str,
                           trading_pair: str,
                           amount: Decimal,
                           order_type: OrderType = OrderType.LIMIT,
                           price: Optional[Decimal] = s_decimal_NaN):
        cdef:
            TradingRule trading_rule = self._trading_rules[trading_pair]
            double quote_amount
            object decimal_amount
            object decimal_price
            str exchange_order_id
            object tracked_order

        decimal_amount = self.c_quantize_order_amount(trading_pair, amount)
        decimal_price = (self.c_quantize_order_price(trading_pair, price)
                         if order_type is OrderType.LIMIT
                         else s_decimal_0)

        if decimal_amount < trading_rule.min_order_size:
            raise ValueError(f"Sell order amount {decimal_amount} is lower than the minimum order size "
                             f"{trading_rule.min_order_size}")

        try:
            order_result = None

            self.c_start_tracking_order(
                order_id,
                None,
                trading_pair,
                order_type,
                TradeType.SELL,
                decimal_price,
                decimal_amount,
            )

            if order_type is OrderType.LIMIT:
                order_result = await self.place_order(order_id,
                                                      trading_pair,
                                                      decimal_amount,
                                                      False,
                                                      order_type,
                                                      decimal_price)
            elif order_type is OrderType.MARKET:
                decimal_price = self.c_get_price(trading_pair, False)
                order_result = await self.place_order(order_id,
                                                      trading_pair,
                                                      decimal_amount,
                                                      False,
                                                      order_type,
                                                      decimal_price)
            else:
                raise ValueError(f"Invalid OrderType {order_type}. Aborting.")

            exchange_order_id = str(order_result.get("id"))
            tracked_order = self._in_flight_orders.get(order_id)
            if tracked_order is not None and exchange_order_id is not None:
                self.issue_creation_event(exchange_order_id, tracked_order)
            else:
                self.logger().error(f"Unable to issue creation event for {order_id}: {tracked_order} {exchange_order_id}")
        except asyncio.TimeoutError:
            self.logger().error(f"Network timout while submitting order {order_id} to Blocktane. Order will be recovered.")
        except Exception:
            self.logger().error(
                f"Error submitting {order_id}: sell {order_type} order to Blocktane for "
                f"{decimal_amount} {trading_pair} "
                f"{decimal_price if order_type.is_limit_type() else ''}.",
                exc_info=True,
            )
            tracked_order = self._in_flight_orders.get(order_id)
            tracked_order.last_state = "FAILURE"
            tracked_order.update_exchange_order_id("0")  # prevents deadlock on get_exchange_order_id()
            self.c_stop_tracking_order(order_id)
            self.c_trigger_event(self.MARKET_ORDER_FAILURE_EVENT_TAG, MarketOrderFailureEvent(self._current_timestamp, order_id, order_type))

    cdef str c_sell(self,
                    str trading_pair,
                    object amount,
                    object order_type=OrderType.MARKET,
                    object price=0.0,
                    dict kwargs={}):
        cdef:
            int64_t tracking_nonce = <int64_t> get_tracking_nonce()
            str order_id = str(f"sell-{trading_pair}-{tracking_nonce}")

        safe_ensure_future(self.execute_sell(order_id, trading_pair, amount, order_type, price))
        return order_id

    async def execute_cancel(self, trading_pair: str, order_id: str):
        try:
            tracked_order = self._in_flight_orders.get(order_id)
            if tracked_order is None:
                self.logger().error(f"The order {order_id} is not tracked. ")
                raise ValueError
            path_url = f"/market/orders/{order_id}/cancel?client_id=true"

            cancel_result = await self._api_request("POST", path_url=path_url)
            self.logger().info(f"Requested cancel of order {order_id}")

            return order_id
        except asyncio.CancelledError:
            raise
        except Exception as err:
            if ("record.not_found" in str(err) and tracked_order is not None and
                    tracked_order.creation_timestamp < (time.time() - self.ORDER_NOT_EXIST_WAIT_TIME)):
                # The order doesn't exist
                self.logger().info(f"The order {order_id} does not exist on Blocktane. Marking as cancelled.")
                self.c_stop_tracking_order(order_id)
                self.c_trigger_event(self.MARKET_ORDER_CANCELLED_EVENT_TAG,
                                     OrderCancelledEvent(self._current_timestamp, order_id))
                return order_id

            self.logger().error(
                f"Failed to cancel order {order_id}: {str(err)}.",
                exc_info=True
            )
        return None

    cdef c_cancel(self, str trading_pair, str order_id):
        safe_ensure_future(self.execute_cancel(trading_pair, order_id))
        return order_id

    def cancel(self, trading_pair: str, client_order_id: str):
        return self.c_cancel(trading_pair, client_order_id)

    async def cancel_all(self, timeout_seconds: float) -> List[CancellationResult]:
        incomplete_orders = [order for order in self._in_flight_orders.values() if not order.is_done]
        tasks = [self.execute_cancel(o.trading_pair, o.client_order_id) for o in incomplete_orders]
        order_id_set = set([o.client_order_id for o in incomplete_orders])
        successful_cancellation = []

        try:
            async with timeout(timeout_seconds):
                api_responses = await safe_gather(*tasks, return_exceptions=True)
                for res in api_responses:
                    order_id_set.remove(res)
                    successful_cancellation.append(CancellationResult(res, True))
        except Exception as e:
            self.logger().error(
                f"Unexpected error cancelling orders. {e}"
            )

        failed_cancellation = [CancellationResult(oid, False) for oid in order_id_set]
        return successful_cancellation + failed_cancellation

    async def _http_client(self) -> aiohttp.ClientSession:
        if self._shared_client is None:
            self._shared_client = aiohttp.ClientSession()
        return self._shared_client

    async def _api_request(self,
                           http_method: str,
                           path_url: str = None,
                           params: Dict[str, any] = None,
                           body: Dict[str, any] = None) -> Dict[str, Any]:
        assert path_url is not None
        url = f"{self.BLOCKTANE_API_ENDPOINT}{path_url}"

        headers = self.blocktane_auth.generate_auth_dict()

        client = await self._http_client()
        async with client.request(http_method,
                                  url=url,
                                  headers=headers,
                                  params=params,
                                  data=body,
                                  timeout=self.API_CALL_TIMEOUT) as response:

            try:
                data = await response.json(content_type=None)
            except Exception as e:
                raise BlocktaneAPIException(f"Malformed response. Expected JSON got:{await response.text()}",
                                            status_code=response.status,
                                            malformed=True)

            if response.status not in [200, 201]:  # HTTP Response code of 20X generally means it is successful
                try:
                    error_msg = data['errors'][0]
                except Exception:
                    error_msg = await response.text()
                raise BlocktaneAPIException(f"Error fetching response from {http_method}-{url}. HTTP Status Code {response.status}: "
                                            f"{error_msg}", status_code=response.status, body=error_msg)

            return data

    async def check_network(self) -> NetworkStatus:
        try:
            await self._api_request("GET", path_url="/public/health/alive")
        except asyncio.CancelledError:
            raise
        except Exception:
            return NetworkStatus.NOT_CONNECTED
        return NetworkStatus.CONNECTED

    def _stop_network(self):
        self._order_book_tracker.stop()
        if self._status_polling_task is not None:
            self._status_polling_task.cancel()
        if self._user_stream_tracker_task is not None:
            self._user_stream_tracker_task.cancel()
        if self._user_stream_event_listener_task is not None:
            self._user_stream_event_listener_task.cancel()
        self._status_polling_task = self._user_stream_tracker_task = \
            self._user_stream_event_listener_task = None

    async def stop_network(self):
        self._stop_network()

    async def start_network(self):
        self._stop_network()
        self._order_book_tracker.start()
        self._trading_rules_polling_task = safe_ensure_future(self._trading_rules_polling_loop())
        if self._trading_required:
            self._status_polling_task = safe_ensure_future(self._status_polling_loop())
            self._user_stream_tracker_task = safe_ensure_future(self._user_stream_tracker.start())
            self._user_stream_event_listener_task = safe_ensure_future(self._user_stream_event_listener())

    def get_order_book(self, trading_pair: str) -> OrderBook:
        return self.c_get_order_book(trading_pair)

    def get_price(self, trading_pair: str, is_buy: bool) -> Decimal:
        return self.c_get_price(trading_pair, is_buy)

    def buy(self, trading_pair: str, amount: Decimal, order_type=OrderType.MARKET,
            price: Decimal = s_decimal_NaN, **kwargs) -> str:
        return self.c_buy(trading_pair, amount, order_type, price, kwargs)

    def sell(self, trading_pair: str, amount: Decimal, order_type=OrderType.MARKET,
             price: Decimal = s_decimal_NaN, **kwargs) -> str:
        return self.c_sell(trading_pair, amount, order_type, price, kwargs)

    def cancel(self, trading_pair: str, client_order_id: str):
        return self.c_cancel(trading_pair, client_order_id)

    def get_fee(self,
                base_currency: str,
                quote_currency: str,
                order_type: OrderType,
                order_side: TradeType,
                amount: Decimal,
                price: Decimal = s_decimal_NaN,
                is_maker: Optional[bool] = None) -> AddedToCostTradeFee:
        return self.c_get_fee(base_currency, quote_currency, order_type, order_side, amount, price, is_maker)<|MERGE_RESOLUTION|>--- conflicted
+++ resolved
@@ -2,7 +2,6 @@
 import json
 import logging
 import time
-<<<<<<< HEAD
 
 from async_timeout import timeout
 from decimal import Decimal
@@ -16,25 +15,6 @@
 )
 
 import aiohttp
-from libc.stdint cimport int64_t
-
-from hummingbot.connector.exchange_base cimport ExchangeBase
-from hummingbot.connector.exchange_base import s_decimal_NaN
-from hummingbot.connector.exchange.blocktane.blocktane_auth import BlocktaneAuth
-from hummingbot.connector.exchange.blocktane.blocktane_in_flight_order import BlocktaneInFlightOrder
-from hummingbot.connector.exchange.blocktane.blocktane_order_book_tracker import BlocktaneOrderBookTracker
-from hummingbot.connector.exchange.blocktane.blocktane_user_stream_tracker import BlocktaneUserStreamTracker
-from hummingbot.connector.exchange.blocktane.blocktane_utils import (
-    convert_from_exchange_trading_pair,
-    convert_to_exchange_trading_pair,
-    split_trading_pair,
-)
-=======
-from decimal import Decimal
-from typing import Any, AsyncIterable, Dict, List, Optional, Tuple
-
-import aiohttp
-from async_timeout import timeout
 from libc.stdint cimport int64_t
 
 from hummingbot.connector.exchange.blocktane.blocktane_auth import BlocktaneAuth
@@ -48,7 +28,6 @@
 )
 from hummingbot.connector.exchange_base cimport ExchangeBase
 from hummingbot.connector.exchange_base import s_decimal_NaN
->>>>>>> 73765823
 from hummingbot.connector.trading_rule cimport TradingRule
 from hummingbot.core.clock cimport Clock
 from hummingbot.core.data_type.cancellation_result import CancellationResult
@@ -62,21 +41,12 @@
     MarketEvent,
     MarketOrderFailureEvent,
     MarketTransactionFailureEvent,
-<<<<<<< HEAD
-    OrderType,
-=======
->>>>>>> 73765823
     OrderCancelledEvent,
     OrderFilledEvent,
     OrderType,
     SellOrderCompletedEvent,
     SellOrderCreatedEvent,
     TradeType,
-<<<<<<< HEAD
-    SellOrderCompletedEvent,
-    SellOrderCreatedEvent,
-=======
->>>>>>> 73765823
 )
 from hummingbot.core.network_iterator import NetworkStatus
 from hummingbot.core.utils.async_utils import safe_ensure_future, safe_gather
