from collections import defaultdict

import aiohttp
from aiokafka import (
    AIOKafkaConsumer,
    ConsumerRecord
)
import asyncio
from async_timeout import timeout
from binance.client import Client as BinanceClient
from binance import client as binance_client_module
from binance.exceptions import BinanceAPIException
from decimal import Decimal
from functools import partial
import logging
import pandas as pd
import re
import time
from typing import (
    Any,
    Dict,
    List,
    AsyncIterable,
    Optional,
    Coroutine,
    Tuple,
)
import conf
import hummingbot
from hummingbot.core.utils.async_call_scheduler import AsyncCallScheduler
from hummingbot.core.clock cimport Clock
from hummingbot.core.data_type.limit_order import LimitOrder
from hummingbot.core.utils.async_utils import (
    safe_ensure_future,
    safe_gather,
)
from hummingbot.market.binance.binance_api_order_book_data_source import BinanceAPIOrderBookDataSource
from hummingbot.logger import HummingbotLogger
from hummingbot.core.event.events import (
    MarketEvent,
    MarketWithdrawAssetEvent,
    BuyOrderCompletedEvent,
    SellOrderCompletedEvent,
    OrderFilledEvent,
    OrderCancelledEvent,
    BuyOrderCreatedEvent,
    SellOrderCreatedEvent,
    MarketTransactionFailureEvent,
    MarketOrderFailureEvent,
    OrderType,
    TradeType,
    TradeFee
)
from hummingbot.market.market_base import (
    MarketBase,
    NaN,
    s_decimal_NaN)
from hummingbot.core.network_iterator import NetworkStatus
from hummingbot.core.data_type.order_book_tracker import OrderBookTrackerDataSourceType
from hummingbot.core.data_type.order_book cimport OrderBook
from hummingbot.market.binance.binance_order_book_tracker import BinanceOrderBookTracker
from hummingbot.market.binance.binance_user_stream_tracker import BinanceUserStreamTracker
from hummingbot.market.binance.binance_time import BinanceTime
from hummingbot.market.binance.binance_in_flight_order import BinanceInFlightOrder
from hummingbot.market.deposit_info import DepositInfo
from hummingbot.core.data_type.user_stream_tracker import UserStreamTrackerDataSourceType
from hummingbot.core.data_type.cancellation_result import CancellationResult
from hummingbot.core.data_type.transaction_tracker import TransactionTracker
from hummingbot.market.trading_rule cimport TradingRule

s_logger = None
s_decimal_0 = Decimal(0)
SYMBOL_SPLITTER = re.compile(r"^(\w+)(BTC|ETH|BNB|XRP|USDT|USDC|USDS|TUSD|PAX|TRX|BUSD)$")


cdef class BinanceMarketTransactionTracker(TransactionTracker):
    cdef:
        BinanceMarket _owner

    def __init__(self, owner: BinanceMarket):
        super().__init__()
        self._owner = owner

    cdef c_did_timeout_tx(self, str tx_id):
        TransactionTracker.c_did_timeout_tx(self, tx_id)
        self._owner.c_did_timeout_tx(tx_id)


cdef class InFlightDeposit:
    cdef:
        public str tracking_id
        public int64_t timestamp_ms
        public str tx_hash
        public str from_address
        public str to_address
        public bint has_tx_receipt

    def __init__(self, tracking_id: str, timestamp_ms: int, tx_hash: str, from_address: str, to_address: str):
        self.tracking_id = tracking_id
        self.timestamp_ms = timestamp_ms
        self.tx_hash = tx_hash
        self.from_address = from_address
        self.to_address = to_address
        self.has_tx_receipt = False

    def __repr__(self) -> str:
        return f"InFlightDeposit(tracking_id='{self.tracking_id}', timestamp_ms={self.timestamp_ms}, " \
               f"tx_hash='{self.tx_hash}', has_tx_receipt={self.has_tx_receipt})"


cdef class WithdrawRule:
    cdef:
        public str asset_name
        public object min_withdraw_amount
        public object withdraw_fee

    def __init__(self, asset_name: str, min_withdraw_amount: float, withdraw_fee: float):
        self.asset_name = asset_name
        self.min_withdraw_amount = min_withdraw_amount
        self.withdraw_fee = withdraw_fee

    def __repr__(self) -> str:
        return f"WithdrawRule(asset_name='{self.asset_name}', min_withdraw_amount={self.min_withdraw_amount}, " \
               f"withdraw_fee={self.withdraw_fee})"


cdef class BinanceMarket(MarketBase):
    MARKET_RECEIVED_ASSET_EVENT_TAG = MarketEvent.ReceivedAsset.value
    MARKET_BUY_ORDER_COMPLETED_EVENT_TAG = MarketEvent.BuyOrderCompleted.value
    MARKET_SELL_ORDER_COMPLETED_EVENT_TAG = MarketEvent.SellOrderCompleted.value
    MARKET_WITHDRAW_ASSET_EVENT_TAG = MarketEvent.WithdrawAsset.value
    MARKET_ORDER_CANCELLED_EVENT_TAG = MarketEvent.OrderCancelled.value
    MARKET_TRANSACTION_FAILURE_EVENT_TAG = MarketEvent.TransactionFailure.value
    MARKET_ORDER_FAILURE_EVENT_TAG = MarketEvent.OrderFailure.value
    MARKET_ORDER_FILLED_EVENT_TAG = MarketEvent.OrderFilled.value
    MARKET_BUY_ORDER_CREATED_EVENT_TAG = MarketEvent.BuyOrderCreated.value
    MARKET_SELL_ORDER_CREATED_EVENT_TAG = MarketEvent.SellOrderCreated.value

    DEPOSIT_TIMEOUT = 1800.0
    API_CALL_TIMEOUT = 10.0
    BINANCE_TRADE_TOPIC_NAME = "binance-trade.serialized"
    BINANCE_USER_STREAM_TOPIC_NAME = "binance-user-stream.serialized"

    ORDER_NOT_EXIST_CONFIRMATION_COUNT = 3

    @classmethod
    def logger(cls) -> HummingbotLogger:
        global s_logger
        if s_logger is None:
            s_logger = logging.getLogger(__name__)
        return s_logger

    def __init__(self,
                 binance_api_key: str,
                 binance_api_secret: str,
                 poll_interval: float = 5.0,
                 order_book_tracker_data_source_type: OrderBookTrackerDataSourceType =
                 OrderBookTrackerDataSourceType.EXCHANGE_API,
                 user_stream_tracker_data_source_type: UserStreamTrackerDataSourceType =
                 UserStreamTrackerDataSourceType.EXCHANGE_API,
                 symbols: Optional[List[str]] = None,
                 trading_required: bool = True):

        self.monkey_patch_binance_time()
        super().__init__()
        self._trading_required = trading_required
        self._order_book_tracker = BinanceOrderBookTracker(data_source_type=order_book_tracker_data_source_type,
                                                           symbols=symbols)
        self._binance_client = BinanceClient(binance_api_key, binance_api_secret)
        self._user_stream_tracker = BinanceUserStreamTracker(
            data_source_type=user_stream_tracker_data_source_type, binance_client=self._binance_client)
        self._ev_loop = asyncio.get_event_loop()
        self._poll_notifier = asyncio.Event()
        self._last_timestamp = 0
        self._poll_interval = poll_interval
        self._in_flight_orders = {}  # Dict[client_order_id:str, BinanceInFlightOrder]
        self._order_not_found_records = {}  # Dict[client_order_id:str, count:int]
        self._tx_tracker = BinanceMarketTransactionTracker(self)
        self._withdraw_rules = {}  # Dict[trading_pair:str, WithdrawRule]
        self._trading_rules = {}  # Dict[trading_pair:str, TradingRule]
        self._trade_fees = {}  # Dict[trading_pair:str, (maker_fee_percent:Decimal, taken_fee_percent:Decimal)]
        self._last_update_trade_fees_timestamp = 0
        self._data_source_type = order_book_tracker_data_source_type
        self._status_polling_task = None
        self._user_stream_tracker_task = None
        self._user_stream_event_listener_task = None
        self._order_tracker_task = None
        self._trading_rules_polling_task = None
        self._async_scheduler = AsyncCallScheduler(call_interval=0.5)
        self._last_pull_timestamp = 0

    @staticmethod
    def split_symbol(symbol: str) -> Tuple[str, str]:
        try:
            m = SYMBOL_SPLITTER.match(symbol)
            return m.group(1), m.group(2)
        except Exception as e:
            raise ValueError(f"Error parsing symbol {symbol}: {str(e)}")

    @property
    def name(self) -> str:
        return "binance"

    @property
    def order_books(self) -> Dict[str, OrderBook]:
        return self._order_book_tracker.order_books

    @property
    def binance_client(self) -> BinanceClient:
        return self._binance_client

    @property
    def withdraw_rules(self) -> Dict[str, WithdrawRule]:
        return self._withdraw_rules

    @property
    def trading_rules(self) -> Dict[str, TradingRule]:
        return self._trading_rules

    @property
    def in_flight_orders(self) -> Dict[str, BinanceInFlightOrder]:
        return self._in_flight_orders

    @property
    def limit_orders(self) -> List[LimitOrder]:
        return [
            in_flight_order.to_limit_order()
            for in_flight_order in self._in_flight_orders.values()
        ]

    @property
    def tracking_states(self) -> Dict[str, any]:
        return {
            key: value.to_json()
            for key, value in self._in_flight_orders.items()
        }

    def restore_tracking_states(self, saved_states: Dict[str, any]):
        self._in_flight_orders.update({
            key: BinanceInFlightOrder.from_json(value)
            for key, value in saved_states.items()
        })

    async def get_active_exchange_markets(self) -> pd.DataFrame:
        return await BinanceAPIOrderBookDataSource.get_active_exchange_markets()

    def monkey_patch_binance_time(self):
        if binance_client_module.time != BinanceTime.get_instance():
            binance_client_module.time = BinanceTime.get_instance()
            BinanceTime.get_instance().start()

    async def schedule_async_call(
            self,
            coro: Coroutine,
            timeout_seconds: float,
            app_warning_msg: str = "Binance API call failed. Check API key and network connection.") -> any:
        return await self._async_scheduler.schedule_async_call(coro, timeout_seconds, app_warning_msg=app_warning_msg)

    async def query_api(
            self,
            func,
            *args,
            app_warning_msg: str = "Binance API call failed. Check API key and network connection.",
            **kwargs) -> Dict[str, any]:
        return await self._async_scheduler.call_async(partial(func, *args, **kwargs),
                                                      timeout_seconds=self.API_CALL_TIMEOUT,
                                                      app_warning_msg=app_warning_msg)

    async def query_url(self, url) -> any:
        async with aiohttp.ClientSession() as client:
            async with client.get(url, timeout=self.API_CALL_TIMEOUT) as response:
                if response.status != 200:
                    raise IOError(f"Error fetching data from {url}. HTTP status is {response.status}.")
                data = await response.json()
                return data

    async def _update_balances(self):
        cdef:
            dict account_info
            list balances
            str asset_name
            set local_asset_names = set(self._account_balances.keys())
            set remote_asset_names = set()
            set asset_names_to_remove

        account_info = await self.query_api(self._binance_client.get_account)
        balances = account_info["balances"]
        for balance_entry in balances:
            asset_name = balance_entry["asset"]
            free_balance = Decimal(balance_entry["free"])
            total_balance = Decimal(balance_entry["free"]) + Decimal(balance_entry["locked"])
            self._account_available_balances[asset_name] = free_balance
            self._account_balances[asset_name] = total_balance
            remote_asset_names.add(asset_name)

        asset_names_to_remove = local_asset_names.difference(remote_asset_names)
        for asset_name in asset_names_to_remove:
            del self._account_available_balances[asset_name]
            del self._account_balances[asset_name]

    async def _update_trade_fees(self):
        cdef:
            double current_timestamp = self._current_timestamp

        if current_timestamp - self._last_update_trade_fees_timestamp > 60.0 * 60.0 or len(self._trade_fees) < 1:
            try:
                res = await self.query_api(self._binance_client.get_trade_fee)
                for fee in res["tradeFee"]:
                    self._trade_fees[fee["symbol"]] = (Decimal(fee["maker"]), Decimal(fee["taker"]))
                self._last_update_trade_fees_timestamp = current_timestamp
            except asyncio.CancelledError:
                raise
            except Exception:
                self.logger().network("Error fetching Binance trade fees.", exc_info=True,
                                      app_warning_msg=f"Could not fetch Binance trading fees. "
                                                      f"Check network connection.")
                raise

    cdef object c_get_fee(self,
                          str base_currency,
                          str quote_currency,
                          object order_type,
                          object order_side,
                          object amount,
                          object price):
        cdef:
            object maker_trade_fee = Decimal("0.001")
            object taker_trade_fee = Decimal("0.001")
            str symbol = base_currency + quote_currency

        if symbol not in self._trade_fees:
            # https://www.binance.com/en/fee/schedule
            self.logger().warning(f"Unable to find trade fee for {symbol}. Using default 0.1% maker/taker fee.")
        else:
            maker_trade_fee, taker_trade_fee = self._trade_fees.get(symbol)
        return TradeFee(percent=maker_trade_fee if order_type is OrderType.LIMIT else taker_trade_fee)

    async def _update_withdraw_rules(self):
        cdef:
            # The poll interval for withdraw rules is 60 seconds.
            int64_t last_tick = <int64_t>(self._last_timestamp / 60.0)
            int64_t current_tick = <int64_t>(self._current_timestamp / 60.0)
        if current_tick > last_tick or len(self._withdraw_rules) < 1:
            asset_rules = await self.query_url("https://www.binance.com/assetWithdraw/getAllAsset.html")
            for asset_rule in asset_rules:
                asset_name = asset_rule["assetCode"]
                min_withdraw_amount = Decimal(asset_rule["minProductWithdraw"])
                withdraw_fee = Decimal(asset_rule["transactionFee"])
                if asset_name not in self._withdraw_rules:
                    self._withdraw_rules[asset_name] = WithdrawRule(asset_name, min_withdraw_amount, withdraw_fee)
                else:
                    existing_rule = self._withdraw_rules[asset_name]
                    existing_rule.min_withdraw_amount = min_withdraw_amount
                    existing_rule.withdraw_fee = withdraw_fee

    async def _update_trading_rules(self):
        cdef:
            # The poll interval for withdraw rules is 60 seconds.
            int64_t last_tick = <int64_t>(self._last_timestamp / 60.0)
            int64_t current_tick = <int64_t>(self._current_timestamp / 60.0)
        if current_tick > last_tick or len(self._trading_rules) < 1:
            exchange_info = await self.query_api(self._binance_client.get_exchange_info)
            trading_rules_list = self._format_trading_rules(exchange_info)
            self._trading_rules.clear()
            for trading_rule in trading_rules_list:
                self._trading_rules[trading_rule.symbol] = trading_rule

    def _format_trading_rules(self, exchange_info_dict: Dict[str, Any]) -> List[TradingRule]:
        """
        Example:
        {
            "symbol": "ETHBTC",
            "baseAssetPrecision": 8,
            "quotePrecision": 8,
            "orderTypes": ["LIMIT", "MARKET"],
            "filters": [
                {
                    "filterType": "PRICE_FILTER",
                    "minPrice": "0.00000100",
                    "maxPrice": "100000.00000000",
                    "tickSize": "0.00000100"
                }, {
                    "filterType": "LOT_SIZE",
                    "minQty": "0.00100000",
                    "maxQty": "100000.00000000",
                    "stepSize": "0.00100000"
                }, {
                    "filterType": "MIN_NOTIONAL",
                    "minNotional": "0.00100000"
                }
            ]
        }
        """
        cdef:
            list symbol_rules = exchange_info_dict.get("symbols", [])
            list retval = []
        for rule in symbol_rules:
            try:
                symbol = rule.get("symbol")
                filters = rule.get("filters")
                price_filter = [f for f in filters if f.get("filterType") == "PRICE_FILTER"][0]
                lot_size_filter = [f for f in filters if f.get("filterType") == "LOT_SIZE"][0]
                min_notional_filter = [f for f in filters if f.get("filterType") == "MIN_NOTIONAL"][0]

                min_order_size = Decimal(lot_size_filter.get("minQty"))
                tick_size = price_filter.get("tickSize")
                step_size = Decimal(lot_size_filter.get("stepSize"))
                min_notional = Decimal(min_notional_filter.get("minNotional"))

                retval.append(
                    TradingRule(symbol,
                                min_order_size=min_order_size,
                                min_price_increment=Decimal(tick_size),
                                min_base_amount_increment=Decimal(step_size),
                                min_notional_size=Decimal(min_notional)))

            except Exception:
                self.logger().error(f"Error parsing the symbol rule {rule}. Skipping.", exc_info=True)
        return retval

    async def _update_order_fills_from_trades(self):
        cdef:
            # This is intended to be a backup measure to get filled events with trade ID for orders,
            # in case Binance's user stream events are not working.
            # This is separated from _update_order_status which only updates the order status without producing filled
            # events, since Binance's get order endpoint does not return trade IDs.
            # The poll interval for order status is 10 seconds.
            int64_t last_tick = <int64_t>(self._last_pull_timestamp / 10.0)
            int64_t current_tick = <int64_t>(self._current_timestamp / 10.0)

        if current_tick > last_tick and len(self._in_flight_orders) > 0:
            trading_pairs_to_order_map = defaultdict(lambda: {})
            for o in self._in_flight_orders.values():
                trading_pairs_to_order_map[o.symbol][o.exchange_order_id] = o

            trading_pairs = list(trading_pairs_to_order_map.keys())
            tasks = [self.query_api(self._binance_client.get_my_trades, symbol=trading_pair)
                     for trading_pair in trading_pairs]
            results = await safe_gather(*tasks, return_exceptions=True)
            for trades, trading_pair in zip(results, trading_pairs):
                order_map = trading_pairs_to_order_map[trading_pair]
                if isinstance(trades, Exception):
                    self.logger().network(
                        f"Error fetching trades update for the order {trading_pair}: {trades}.",
                        app_warning_msg=f"Failed to fetch trade update for {trading_pair}."
                    )
                    continue
                for trade in trades:
                    order_id = str(trade["orderId"])
                    if order_id in order_map:
                        tracked_order = order_map[order_id]
                        order_type = OrderType.LIMIT if trade["isMaker"] else OrderType.MARKET
                        applied_trade = order_map[order_id].update_with_trade_update(trade)
                        if applied_trade:
                            self.c_trigger_event(self.MARKET_ORDER_FILLED_EVENT_TAG,
                                                 OrderFilledEvent(
                                                     self._current_timestamp,
                                                     tracked_order.client_order_id,
                                                     tracked_order.symbol,
                                                     tracked_order.trade_type,
                                                     order_type,
<<<<<<< HEAD
                                                     Decimal(trade["price"]),
                                                     Decimal(trade["qty"]),
=======
                                                     float(trade["price"]),
                                                     float(trade["qty"]),
>>>>>>> 3b6bcefa
                                                     self.c_get_fee(
                                                         tracked_order.base_asset,
                                                         tracked_order.quote_asset,
                                                         order_type,
                                                         tracked_order.trade_type,
<<<<<<< HEAD
                                                         Decimal(trade["price"]),
                                                         Decimal(trade["qty"])),
=======
                                                         float(trade["price"]),
                                                         float(trade["qty"])),
>>>>>>> 3b6bcefa
                                                     exchange_trade_id=trade["id"]
                                                 ))

    async def _update_order_status(self):
        cdef:
            # This is intended to be a backup measure to close straggler orders, in case Binance's user stream events
            # are not working.
            # The poll interval for order status is 10 seconds.
            int64_t last_tick = <int64_t>(self._last_pull_timestamp / 10.0)
            int64_t current_tick = <int64_t>(self._current_timestamp / 10.0)

        if current_tick > last_tick and len(self._in_flight_orders) > 0:
            tracked_orders = list(self._in_flight_orders.values())
            tasks = [self.query_api(self._binance_client.get_order,
                                    symbol=o.symbol, origClientOrderId=o.client_order_id)
                     for o in tracked_orders]
            results = await safe_gather(*tasks, return_exceptions=True)
            for order_update, tracked_order in zip(results, tracked_orders):
                client_order_id = tracked_order.client_order_id

                # If the order has already been cancelled or has failed do nothing
                if client_order_id not in self._in_flight_orders:
                    continue

                if isinstance(order_update, Exception):
                    if order_update.code == 2013 or order_update.message == "Order does not exist.":
                        self._order_not_found_records[client_order_id] = \
                            self._order_not_found_records.get(client_order_id, 0) + 1
                        if self._order_not_found_records[client_order_id] < self.ORDER_NOT_EXIST_CONFIRMATION_COUNT:
                            # Wait until the order not found error have repeated a few times before actually treating
                            # it as failed. See: https://github.com/CoinAlpha/hummingbot/issues/601
                            continue
                        self.c_trigger_event(
                            self.MARKET_ORDER_FAILURE_EVENT_TAG,
                            MarketOrderFailureEvent(self._current_timestamp, client_order_id, tracked_order.order_type)
                        )
                        self.c_stop_tracking_order(client_order_id)
                    else:
                        self.logger().network(
                            f"Error fetching status update for the order {client_order_id}: {order_update}.",
                            app_warning_msg=f"Failed to fetch status update for the order {client_order_id}."
                        )
                    continue
                tracked_order.last_state = order_update["status"]
                order_type = OrderType.LIMIT if order_update["type"] == "LIMIT" else OrderType.MARKET
                if tracked_order.is_done:
                    if not tracked_order.is_failure:
                        if tracked_order.trade_type is TradeType.BUY:
                            self.logger().info(f"The market buy order {tracked_order.client_order_id} has completed "
                                               f"according to order status API.")
                            self.c_trigger_event(self.MARKET_BUY_ORDER_COMPLETED_EVENT_TAG,
                                                 BuyOrderCompletedEvent(self._current_timestamp,
                                                                        client_order_id,
                                                                        tracked_order.base_asset,
                                                                        tracked_order.quote_asset,
                                                                        (tracked_order.fee_asset
                                                                         or tracked_order.base_asset),
                                                                        tracked_order.executed_amount_base,
                                                                        tracked_order.executed_amount_quote,
                                                                        tracked_order.fee_paid,
                                                                        order_type))
                        else:
                            self.logger().info(f"The market sell order {client_order_id} has completed "
                                               f"according to order status API.")
                            self.c_trigger_event(self.MARKET_SELL_ORDER_COMPLETED_EVENT_TAG,
                                                 SellOrderCompletedEvent(self._current_timestamp,
                                                                         client_order_id,
                                                                         tracked_order.base_asset,
                                                                         tracked_order.quote_asset,
                                                                         (tracked_order.fee_asset
                                                                          or tracked_order.quote_asset),
                                                                         tracked_order.executed_amount_base,
                                                                         tracked_order.executed_amount_quote,
                                                                         tracked_order.fee_paid,
                                                                         order_type))
                    else:
                        # check if its a cancelled order
                        # if its a cancelled order, issue cancel and stop tracking order
                        if tracked_order.last_state == "CANCELED":
                            self.logger().info(f"Successfully cancelled order {client_order_id}.")
                            self.c_trigger_event(self.MARKET_ORDER_CANCELLED_EVENT_TAG,
                                                 OrderCancelledEvent(
                                                     self._current_timestamp,
                                                     client_order_id))
                        else:
                            self.logger().info(f"The market order {client_order_id} has failed according to "
                                               f"order status API.")
                            self.c_trigger_event(self.MARKET_ORDER_FAILURE_EVENT_TAG,
                                                 MarketOrderFailureEvent(
                                                     self._current_timestamp,
                                                     client_order_id,
                                                     order_type
                                                 ))
                    self.c_stop_tracking_order(client_order_id)

    async def _iter_kafka_messages(self, topic: str) -> AsyncIterable[ConsumerRecord]:
        while True:
            try:
                consumer = AIOKafkaConsumer(topic, loop=self._ev_loop, bootstrap_servers=conf.kafka_bootstrap_server)
                await consumer.start()
                partition = list(consumer.assignment())[0]
                await consumer.seek_to_end(partition)

                while True:
                    response = await consumer.getmany(partition, timeout_ms=1000)
                    if partition in response:
                        for record in response[partition]:
                            yield record
            except asyncio.CancelledError:
                raise
            except Exception:
                self.logger().network(
                    "Unknown error. Retrying after 5 seconds.",
                    exc_info=True,
                    app_warning_msg="Could not fetch message from Kafka. Check network connection."
                )
                await asyncio.sleep(5.0)

    async def _iter_user_event_queue(self) -> AsyncIterable[Dict[str, any]]:
        while True:
            try:
                yield await self._user_stream_tracker.user_stream.get()
            except asyncio.CancelledError:
                raise
            except Exception:
                self.logger().network(
                    "Unknown error. Retrying after 1 seconds.",
                    exc_info=True,
                    app_warning_msg="Could not fetch user events from Binance. Check API key and network connection."
                )
                await asyncio.sleep(1.0)

    async def _user_stream_event_listener(self):
        async for event_message in self._iter_user_event_queue():
            try:
                event_type = event_message.get("e")
                # Refer to https://github.com/binance-exchange/binance-official-api-docs/blob/master/user-data-stream.md
                # As per the order update section in Binance the ID of the order being cancelled is under the "C" key
                if event_type == "executionReport":
                    execution_type = event_message.get("x")
                    if execution_type != "CANCELED":
                        client_order_id = event_message.get("c")
                    else:
                        client_order_id = event_message.get("C")

                    tracked_order = self._in_flight_orders.get(client_order_id)

                    if tracked_order is None:
                        # Hiding the messages for now. Root cause to be investigated in later sprints.
                        self.logger().debug(f"Unrecognized order ID from user stream: {client_order_id}.")
                        self.logger().debug(f"Event: {event_message}")
                        continue

                    tracked_order.update_with_execution_report(event_message)

                    if execution_type == "TRADE":
                        order_filled_event = OrderFilledEvent.order_filled_event_from_binance_execution_report(event_message)
                        order_filled_event = order_filled_event._replace(trade_fee=self.c_get_fee(
                            tracked_order.base_asset,
                            tracked_order.quote_asset,
                            OrderType.LIMIT if event_message["o"] == "LIMIT" else OrderType.MARKET,
                            TradeType.BUY if event_message["S"] == "BUY" else TradeType.SELL,
                            Decimal(event_message["l"]),
                            Decimal(event_message["L"])
                        ))
                        self.c_trigger_event(self.MARKET_ORDER_FILLED_EVENT_TAG, order_filled_event)

                    if tracked_order.is_done:
                        if not tracked_order.is_failure:
                            if tracked_order.trade_type is TradeType.BUY:
                                self.logger().info(f"The market buy order {tracked_order.client_order_id} has completed "
                                                   f"according to user stream.")
                                self.c_trigger_event(self.MARKET_BUY_ORDER_COMPLETED_EVENT_TAG,
                                                     BuyOrderCompletedEvent(self._current_timestamp,
                                                                            tracked_order.client_order_id,
                                                                            tracked_order.base_asset,
                                                                            tracked_order.quote_asset,
                                                                            (tracked_order.fee_asset
<<<<<<< HEAD
                                                                             or tracked_order.base_asset),
                                                                            tracked_order.executed_amount_base,
                                                                            tracked_order.executed_amount_quote,
                                                                            tracked_order.fee_paid,
=======
                                                                                or tracked_order.base_asset),
                                                                            float(tracked_order.executed_amount_base),
                                                                            float(tracked_order.executed_amount_quote),
                                                                            float(tracked_order.fee_paid),
>>>>>>> 3b6bcefa
                                                                            tracked_order.order_type))
                            else:
                                self.logger().info(f"The market sell order {tracked_order.client_order_id} has completed "
                                                   f"according to user stream.")
                                self.c_trigger_event(self.MARKET_SELL_ORDER_COMPLETED_EVENT_TAG,
                                                     SellOrderCompletedEvent(self._current_timestamp,
                                                                             tracked_order.client_order_id,
                                                                             tracked_order.base_asset,
                                                                             tracked_order.quote_asset,
                                                                             (tracked_order.fee_asset
<<<<<<< HEAD
                                                                              or tracked_order.quote_asset),
                                                                             tracked_order.executed_amount_base,
                                                                             tracked_order.executed_amount_quote,
                                                                             tracked_order.fee_paid,
=======
                                                                                 or tracked_order.quote_asset),
                                                                             float(tracked_order.executed_amount_base),
                                                                             float(tracked_order.executed_amount_quote),
                                                                             float(tracked_order.fee_paid),
>>>>>>> 3b6bcefa
                                                                             tracked_order.order_type))
                        else:
                            # check if its a cancelled order
                            # if its a cancelled order, check in flight orders
                            # if present in in flight orders issue cancel and stop tracking order
                            if tracked_order.last_state == "CANCELED":
                                if tracked_order.client_order_id in self._in_flight_orders:
                                    self.logger().info(f"Successfully cancelled order {tracked_order.client_order_id}.")
                                    self.c_trigger_event(self.MARKET_ORDER_CANCELLED_EVENT_TAG,
                                                         OrderCancelledEvent(
                                                             self._current_timestamp,
                                                             tracked_order.client_order_id))
                            else:
                                self.logger().info(f"The market order {tracked_order.client_order_id} has failed according to "
                                                   f"order status API.")
                                self.c_trigger_event(self.MARKET_ORDER_FAILURE_EVENT_TAG,
                                                     MarketOrderFailureEvent(
                                                         self._current_timestamp,
                                                         tracked_order.client_order_id,
                                                         tracked_order.order_type
                                                     ))
                        self.c_stop_tracking_order(tracked_order.client_order_id)

                elif event_type == "outboundAccountInfo":
                    local_asset_names = set(self._account_balances.keys())
                    remote_asset_names = set()
                    balances = event_message["B"]
                    for balance_entry in balances:
                        asset_name = balance_entry["a"]
                        free_balance = Decimal(balance_entry["f"])
                        total_balance = Decimal(balance_entry["f"]) + Decimal(balance_entry["l"])
                        self._account_available_balances[asset_name] = free_balance
                        self._account_balances[asset_name] = total_balance
                        remote_asset_names.add(asset_name)

                    asset_names_to_remove = local_asset_names.difference(remote_asset_names)
                    for asset_name in asset_names_to_remove:
                        del self._account_available_balances[asset_name]
                        del self._account_balances[asset_name]

            except asyncio.CancelledError:
                raise
            except Exception:
                self.logger().error("Unexpected error in user stream listener loop.", exc_info=True)
                await asyncio.sleep(5.0)

    async def _status_polling_loop(self):
        while True:
            try:
                self._poll_notifier = asyncio.Event()
                await self._poll_notifier.wait()
                await safe_gather(
                    self._update_balances(),
                    self._update_order_status(),
                    self._update_order_fills_from_trades()
                )
                self._last_pull_timestamp = self._current_timestamp
            except asyncio.CancelledError:
                raise
            except Exception:
                self.logger().network("Unexpected error while fetching account updates.", exc_info=True,
                                      app_warning_msg="Could not fetch account updates from Binance. "
                                                      "Check API key and network connection.")
                await asyncio.sleep(0.5)

    async def _trading_rules_polling_loop(self):
        while True:
            try:
                await safe_gather(
                    self._update_withdraw_rules(),
                    self._update_trading_rules(),
                    self._update_trade_fees()
                )
                await asyncio.sleep(60)
            except asyncio.CancelledError:
                raise
            except Exception:
                self.logger().network("Unexpected error while fetching trading rules.", exc_info=True,
                                      app_warning_msg="Could not fetch new trading rules from Binance. "
                                                      "Check network connection.")
                await asyncio.sleep(0.5)

    @property
    def status_dict(self) -> Dict[str, bool]:
        return {
            "order_books_initialized": self._order_book_tracker.ready,
            "account_balance": len(self._account_balances) > 0 if self._trading_required else True,
            "withdraw_rules_initialized": len(self._withdraw_rules) > 0,
            "trading_rule_initialized": len(self._trading_rules) > 0,
            "trade_fees_initialized": len(self._trade_fees) > 0
        }

    @property
    def ready(self) -> bool:
        return all(self.status_dict.values())

    async def server_time(self) -> int:
        """
        :return: The current server time in milliseconds since UNIX epoch.
        """
        result = await self.query_api(self._binance_client.get_server_time)
        return result["serverTime"]

    async def get_deposit_info(self, asset: str) -> DepositInfo:
        cdef:
            dict deposit_reply
            str err_msg
            str deposit_address

        deposit_reply = await self.query_api(self._binance_client.get_deposit_address, asset=asset)
        if deposit_reply.get("success") is not True:
            err_msg = deposit_reply.get("msg") or str(deposit_reply)
            self.logger().network(f"Could not get deposit address for {asset}: {err_msg}",
                                  app_warning_msg=f"Could not get deposit address for {asset}: {err_msg}.")

        deposit_address = deposit_reply["address"]
        del deposit_reply["address"]
        return DepositInfo(deposit_address, **deposit_reply)

    async def execute_withdraw(self, tracking_id: str, to_address: str, currency: str, amount: float):
        decimal_amount = str(Decimal(f"{amount:.12g}"))
        try:
            withdraw_result = await self.query_api(self._binance_client.withdraw,
                                                   asset=currency, address=to_address, amount=decimal_amount)
        except asyncio.CancelledError:
            raise
        except Exception:
            self.logger().network(
                f"Error sending withdraw request to Binance for {currency}.",
                exc_info=True,
                app_warning_msg=f"Could not send {currency} withdrawal request to Binance. "
                                f"Check network connection."
            )
            self.c_trigger_event(self.MARKET_TRANSACTION_FAILURE_EVENT_TAG,
                                 MarketTransactionFailureEvent(self._current_timestamp, tracking_id))
            return

        # Since the Binance API client already does some checking for us, if no exception has been raised... the
        # withdraw result here should be valid.
        withdraw_fee = self._withdraw_rules[currency].withdraw_fee if currency in self._withdraw_rules else 0.0
        self.c_trigger_event(self.MARKET_WITHDRAW_ASSET_EVENT_TAG,
                             MarketWithdrawAssetEvent(self._current_timestamp, tracking_id, to_address, currency,
                                                      decimal_amount, withdraw_fee))

    cdef str c_withdraw(self, str address, str currency, double amount):
        cdef:
            int64_t tracking_nonce = <int64_t>(time.time() * 1e6)
            str tracking_id = str(f"withdraw://{currency}/{tracking_nonce}")
        safe_ensure_future(self.execute_withdraw(tracking_id, address, currency, amount))
        return tracking_id

    cdef c_start(self, Clock clock, double timestamp):
        self._tx_tracker.c_start(clock, timestamp)
        MarketBase.c_start(self, clock, timestamp)

    cdef c_stop(self, Clock clock):
        MarketBase.c_stop(self, clock)
        self._async_scheduler.stop()

    async def start_network(self):
        if self._order_tracker_task is not None:
            self._stop_network()
        self._order_tracker_task = safe_ensure_future(self._order_book_tracker.start())
        self._trading_rules_polling_task = safe_ensure_future(self._trading_rules_polling_loop())
        if self._trading_required:
            self._status_polling_task = safe_ensure_future(self._status_polling_loop())
            self._user_stream_tracker_task = safe_ensure_future(self._user_stream_tracker.start())
            self._user_stream_event_listener_task = safe_ensure_future(self._user_stream_event_listener())

    def _stop_network(self):
        if self._order_tracker_task is not None:
            self._order_tracker_task.cancel()
        if self._status_polling_task is not None:
            self._status_polling_task.cancel()
        if self._user_stream_tracker_task is not None:
            self._user_stream_tracker_task.cancel()
        if self._user_stream_event_listener_task is not None:
            self._user_stream_event_listener_task.cancel()
        if self._trading_rules_polling_task is not None:
            self._trading_rules_polling_task.cancel()
        self._order_tracker_task = self._status_polling_task = self._user_stream_tracker_task = \
            self._user_stream_event_listener_task = None

    async def stop_network(self):
        self._stop_network()

    async def check_network(self) -> NetworkStatus:
        try:
            await self.query_api(self._binance_client.ping)
        except asyncio.CancelledError:
            raise
        except Exception:
            return NetworkStatus.NOT_CONNECTED
        return NetworkStatus.CONNECTED

    cdef c_tick(self, double timestamp):
        cdef:
            int64_t last_tick = <int64_t>(self._last_timestamp / self._poll_interval)
            int64_t current_tick = <int64_t>(timestamp / self._poll_interval)
        MarketBase.c_tick(self, timestamp)
        self._tx_tracker.c_tick(timestamp)
        if current_tick > last_tick:
            if not self._poll_notifier.is_set():
                self._poll_notifier.set()
        self._last_timestamp = timestamp

    async def execute_buy(self,
                          order_id: str,
                          symbol: str,
                          amount: Decimal,
                          order_type: OrderType,
<<<<<<< HEAD
                          price: Optional[Decimal] = NaN):
=======
                          price: Optional[Decimal] = Decimal(NaN)):
>>>>>>> 3b6bcefa
        cdef:
            TradingRule trading_rule = self._trading_rules[symbol]
            object m = SYMBOL_SPLITTER.match(symbol)
            str base_currency = m.group(1)
            str quote_currency = m.group(2)
            object buy_fee = self.c_get_fee(base_currency, quote_currency, order_type, TradeType.BUY, amount, price)
            double adjusted_amount

        decimal_amount = self.c_quantize_order_amount(symbol, amount)
        decimal_price = (self.c_quantize_order_price(symbol, price)
                         if order_type is OrderType.LIMIT
                         else s_decimal_0)
        if decimal_amount < trading_rule.min_order_size:
            raise ValueError(f"Buy order amount {decimal_amount} is lower than the minimum order size "
                             f"{trading_rule.min_order_size}.")

        try:
            order_result = None
            order_decimal_amount = f"{decimal_amount:f}"
            if order_type is OrderType.LIMIT:
                order_decimal_price = f"{decimal_price:f}"
                self.c_start_tracking_order(
                    order_id,
                    "",
                    symbol,
                    TradeType.BUY,
                    decimal_price,
                    decimal_amount,
                    order_type
                )
                order_result = await self.query_api(self._binance_client.order_limit_buy,
                                                    symbol=symbol,
                                                    quantity=order_decimal_amount,
                                                    price=order_decimal_price,
                                                    newClientOrderId=order_id)
            elif order_type is OrderType.MARKET:
                self.c_start_tracking_order(
                    order_id,
                    "",
                    symbol,
                    TradeType.BUY,
                    Decimal("NaN"),
                    decimal_amount,
                    order_type
                )
                order_result = await self.query_api(self._binance_client.order_market_buy,
                                                    symbol=symbol,
                                                    quantity=order_decimal_amount,
                                                    newClientOrderId=order_id)
            else:
                raise ValueError(f"Invalid OrderType {order_type}. Aborting.")

            exchange_order_id = str(order_result["orderId"])
            tracked_order = self._in_flight_orders.get(order_id)
            if tracked_order is not None:
                self.logger().info(f"Created {order_type} buy order {order_id} for "
                                   f"{decimal_amount} {symbol}.")
                tracked_order.exchange_order_id = exchange_order_id
            self.c_trigger_event(self.MARKET_BUY_ORDER_CREATED_EVENT_TAG,
                                 BuyOrderCreatedEvent(
                                     self._current_timestamp,
                                     order_type,
                                     symbol,
                                     decimal_amount,
                                     decimal_price,
                                     order_id
                                 ))

        except asyncio.CancelledError:
            raise

        except Exception as e:
            self.c_stop_tracking_order(order_id)
            order_type_str = 'MARKET' if order_type == OrderType.MARKET else 'LIMIT'
            self.logger().network(
                f"Error submitting buy {order_type_str} order to Binance for "
                f"{decimal_amount} {symbol} "
                f"{decimal_price if order_type is OrderType.LIMIT else ''}.",
                exc_info=True,
                app_warning_msg=f"Failed to submit buy order to Binance. Check API key and network connection."
            )
            self.c_trigger_event(self.MARKET_ORDER_FAILURE_EVENT_TAG,
                                 MarketOrderFailureEvent(self._current_timestamp, order_id, order_type))

<<<<<<< HEAD
    cdef str c_buy(self, str symbol, object amount, object order_type=OrderType.MARKET, object price=s_decimal_NaN,
                   dict kwargs={}):
=======
    cdef str c_buy(self, str symbol, object amount, object order_type = OrderType.MARKET, object price = Decimal("NaN"),
                   dict kwargs = {}):
>>>>>>> 3b6bcefa
        cdef:
            int64_t tracking_nonce = <int64_t>(time.time() * 1e6)
            str order_id = str(f"buy-{symbol}-{tracking_nonce}")
        safe_ensure_future(self.execute_buy(order_id, symbol, amount, order_type, price))
        return order_id

    async def execute_sell(self,
                           order_id: str,
                           symbol: str,
                           amount: Decimal,
                           order_type: OrderType,
<<<<<<< HEAD
                           price: Optional[Decimal] = NaN):
=======
                           price: Optional[Decimal] = Decimal("NaN")):
>>>>>>> 3b6bcefa
        cdef:
            TradingRule trading_rule = self._trading_rules[symbol]

        decimal_amount = self.quantize_order_amount(symbol, amount)
        decimal_price = (self.c_quantize_order_price(symbol, price)
                         if order_type is OrderType.LIMIT
                         else s_decimal_0)
        if decimal_amount < trading_rule.min_order_size:
            raise ValueError(f"Sell order amount {decimal_amount} is lower than the minimum order size "
                             f"{trading_rule.min_order_size}.")

        try:
            order_result = None
            order_decimal_amount = f"{decimal_amount:f}"
            if order_type is OrderType.LIMIT:
                order_decimal_price = f"{decimal_price:f}"
                self.c_start_tracking_order(
                    order_id,
                    "",
                    symbol,
                    TradeType.SELL,
                    decimal_price,
                    decimal_amount,
                    order_type
                )
                order_result = await self.query_api(self._binance_client.order_limit_sell,
                                                    symbol=symbol,
                                                    quantity=order_decimal_amount,
                                                    price=order_decimal_price,
                                                    newClientOrderId=order_id)
            elif order_type is OrderType.MARKET:
                self.c_start_tracking_order(
                    order_id,
                    "",
                    symbol,
                    TradeType.SELL,
                    Decimal("NaN"),
                    decimal_amount,
                    order_type
                )
                order_result = await self.query_api(self._binance_client.order_market_sell,
                                                    symbol=symbol,
                                                    quantity=order_decimal_amount,
                                                    newClientOrderId=order_id)
            else:
                raise ValueError(f"Invalid OrderType {order_type}. Aborting.")

            exchange_order_id = str(order_result["orderId"])
            tracked_order = self._in_flight_orders.get(order_id)
            if tracked_order is not None:
                self.logger().info(f"Created {order_type} sell order {order_id} for "
                                   f"{decimal_amount} {symbol}.")
                tracked_order.exchange_order_id = exchange_order_id

            self.c_trigger_event(self.MARKET_SELL_ORDER_CREATED_EVENT_TAG,
                                 SellOrderCreatedEvent(
                                     self._current_timestamp,
                                     order_type,
                                     symbol,
                                     decimal_amount,
                                     decimal_price,
                                     order_id
                                 ))
        except asyncio.CancelledError:
            raise
        except Exception:
            self.c_stop_tracking_order(order_id)
            order_type_str = 'MARKET' if order_type is OrderType.MARKET else 'LIMIT'
            self.logger().network(
                f"Error submitting sell {order_type_str} order to Binance for "
                f"{decimal_amount} {symbol} "
                f"{decimal_price if order_type is OrderType.LIMIT else ''}.",
                exc_info=True,
                app_warning_msg=f"Failed to submit sell order to Binance. Check API key and network connection."
            )
            self.c_trigger_event(self.MARKET_ORDER_FAILURE_EVENT_TAG,
                                 MarketOrderFailureEvent(self._current_timestamp, order_id, order_type))

<<<<<<< HEAD
    cdef str c_sell(self, str symbol, object amount, object order_type=OrderType.MARKET, object price=s_decimal_NaN,
                    dict kwargs={}):
=======
    cdef str c_sell(self, str symbol, object amount, object order_type = OrderType.MARKET, object price = Decimal("NaN"),
                    dict kwargs = {}):
>>>>>>> 3b6bcefa
        cdef:
            int64_t tracking_nonce = <int64_t>(time.time() * 1e6)
            str order_id = str(f"sell-{symbol}-{tracking_nonce}")
        safe_ensure_future(self.execute_sell(order_id, symbol, amount, order_type, price))
        return order_id

    async def execute_cancel(self, symbol: str, order_id: str):
        try:
            cancel_result = await self.query_api(self._binance_client.cancel_order,
                                                 symbol=symbol,
                                                 origClientOrderId=order_id)
        except BinanceAPIException as e:
            if "Unknown order sent" in e.message or e.code == 2011:
                # The order was never there to begin with. So cancelling it is a no-op but semantically successful.
                self.logger().debug(f"The order {order_id} does not exist on Binance. No cancellation needed.")
                self.c_stop_tracking_order(order_id)
                self.c_trigger_event(self.MARKET_ORDER_CANCELLED_EVENT_TAG,
                                     OrderCancelledEvent(self._current_timestamp, order_id))
                return {
                    # Required by cancel_all() below.
                    "origClientOrderId": order_id
                }

        if isinstance(cancel_result, dict) and cancel_result.get("status") == "CANCELED":
            self.logger().info(f"Successfully cancelled order {order_id}.")
            self.c_stop_tracking_order(order_id)
            self.c_trigger_event(self.MARKET_ORDER_CANCELLED_EVENT_TAG,
                                 OrderCancelledEvent(self._current_timestamp, order_id))
        return cancel_result

    cdef c_cancel(self, str symbol, str order_id):
        safe_ensure_future(self.execute_cancel(symbol, order_id))
        return order_id

    async def cancel_all(self, timeout_seconds: float) -> List[CancellationResult]:
        incomplete_orders = [o for o in self._in_flight_orders.values() if not o.is_done]
        tasks = [self.execute_cancel(o.symbol, o.client_order_id) for o in incomplete_orders]
        order_id_set = set([o.client_order_id for o in incomplete_orders])
        successful_cancellations = []

        try:
            async with timeout(timeout_seconds):
                cancellation_results = await safe_gather(*tasks, return_exceptions=True)
                for cr in cancellation_results:
                    if isinstance(cr, BinanceAPIException):
                        continue
                    if isinstance(cr, dict) and "origClientOrderId" in cr:
                        client_order_id = cr.get("origClientOrderId")
                        order_id_set.remove(client_order_id)
                        successful_cancellations.append(CancellationResult(client_order_id, True))
        except Exception:
            self.logger().network(
                f"Unexpected error cancelling orders.",
                exc_info=True,
                app_warning_msg="Failed to cancel order with Binance. Check API key and network connection."
            )

        failed_cancellations = [CancellationResult(oid, False) for oid in order_id_set]
        return successful_cancellations + failed_cancellations

    cdef OrderBook c_get_order_book(self, str symbol):
        cdef:
            dict order_books = self._order_book_tracker.order_books

        if symbol not in order_books:
            raise ValueError(f"No order book exists for '{symbol}'.")
        return order_books[symbol]

    cdef c_did_timeout_tx(self, str tracking_id):
        self.c_trigger_event(self.MARKET_TRANSACTION_FAILURE_EVENT_TAG,
                             MarketTransactionFailureEvent(self._current_timestamp, tracking_id))

    cdef c_start_tracking_order(self,
                                str order_id,
                                str exchange_order_id,
                                str symbol,
                                object trade_type,
                                object price,
                                object amount,
                                object order_type):
        self._in_flight_orders[order_id] = BinanceInFlightOrder(
            client_order_id=order_id,
            exchange_order_id=exchange_order_id,
            symbol=symbol,
            order_type=order_type,
            trade_type=trade_type,
            price=price,
            amount=amount
        )

    cdef c_stop_tracking_order(self, str order_id):
        if order_id in self._in_flight_orders:
            del self._in_flight_orders[order_id]
        if order_id in self._order_not_found_records:
            del self._order_not_found_records[order_id]

    cdef object c_get_order_price_quantum(self, str symbol, object price):
        cdef:
            TradingRule trading_rule = self._trading_rules[symbol]
        return trading_rule.min_price_increment

    cdef object c_get_order_size_quantum(self, str symbol, object order_size):
        cdef:
            TradingRule trading_rule = self._trading_rules[symbol]
        return Decimal(trading_rule.min_base_amount_increment)

<<<<<<< HEAD
    cdef object c_quantize_order_amount(self, str symbol, object amount, object price=Decimal(0.0)):
        cdef:
            TradingRule trading_rule = self._trading_rules[symbol]
            object current_price = self.c_get_price(symbol, False)
=======
    cdef object c_quantize_order_amount(self, str symbol, object amount, object price = Decimal(0)):
        cdef:
            TradingRule trading_rule = self._trading_rules[symbol]
            object current_price = Decimal(self.c_get_price(symbol, False))
>>>>>>> 3b6bcefa
            object notional_size
        global s_decimal_0
        quantized_amount = MarketBase.c_quantize_order_amount(self, symbol, amount)

        # Check against min_order_size and min_notional_size. If not passing either check, return 0.
        if quantized_amount < trading_rule.min_order_size:
            return s_decimal_0
<<<<<<< HEAD
        if price == 0:
=======
        if price == s_decimal_0:
>>>>>>> 3b6bcefa
            notional_size = current_price * quantized_amount
        else:
            notional_size = price * quantized_amount

        # Add 1% as a safety factor in case the prices changed while making the order.
<<<<<<< HEAD
        if notional_size < trading_rule.min_notional_size * Decimal(1.01):
=======
        if notional_size < trading_rule.min_notional_size * Decimal("1.01"):
>>>>>>> 3b6bcefa
            return s_decimal_0

        return quantized_amount<|MERGE_RESOLUTION|>--- conflicted
+++ resolved
@@ -459,25 +459,15 @@
                                                      tracked_order.symbol,
                                                      tracked_order.trade_type,
                                                      order_type,
-<<<<<<< HEAD
                                                      Decimal(trade["price"]),
                                                      Decimal(trade["qty"]),
-=======
-                                                     float(trade["price"]),
-                                                     float(trade["qty"]),
->>>>>>> 3b6bcefa
                                                      self.c_get_fee(
                                                          tracked_order.base_asset,
                                                          tracked_order.quote_asset,
                                                          order_type,
                                                          tracked_order.trade_type,
-<<<<<<< HEAD
                                                          Decimal(trade["price"]),
                                                          Decimal(trade["qty"])),
-=======
-                                                         float(trade["price"]),
-                                                         float(trade["qty"])),
->>>>>>> 3b6bcefa
                                                      exchange_trade_id=trade["id"]
                                                  ))
 
@@ -656,17 +646,10 @@
                                                                             tracked_order.base_asset,
                                                                             tracked_order.quote_asset,
                                                                             (tracked_order.fee_asset
-<<<<<<< HEAD
                                                                              or tracked_order.base_asset),
                                                                             tracked_order.executed_amount_base,
                                                                             tracked_order.executed_amount_quote,
                                                                             tracked_order.fee_paid,
-=======
-                                                                                or tracked_order.base_asset),
-                                                                            float(tracked_order.executed_amount_base),
-                                                                            float(tracked_order.executed_amount_quote),
-                                                                            float(tracked_order.fee_paid),
->>>>>>> 3b6bcefa
                                                                             tracked_order.order_type))
                             else:
                                 self.logger().info(f"The market sell order {tracked_order.client_order_id} has completed "
@@ -677,17 +660,10 @@
                                                                              tracked_order.base_asset,
                                                                              tracked_order.quote_asset,
                                                                              (tracked_order.fee_asset
-<<<<<<< HEAD
                                                                               or tracked_order.quote_asset),
                                                                              tracked_order.executed_amount_base,
                                                                              tracked_order.executed_amount_quote,
                                                                              tracked_order.fee_paid,
-=======
-                                                                                 or tracked_order.quote_asset),
-                                                                             float(tracked_order.executed_amount_base),
-                                                                             float(tracked_order.executed_amount_quote),
-                                                                             float(tracked_order.fee_paid),
->>>>>>> 3b6bcefa
                                                                              tracked_order.order_type))
                         else:
                             # check if its a cancelled order
@@ -899,11 +875,7 @@
                           symbol: str,
                           amount: Decimal,
                           order_type: OrderType,
-<<<<<<< HEAD
-                          price: Optional[Decimal] = NaN):
-=======
-                          price: Optional[Decimal] = Decimal(NaN)):
->>>>>>> 3b6bcefa
+                          price: Optional[Decimal] = s_decimal_NaN):
         cdef:
             TradingRule trading_rule = self._trading_rules[symbol]
             object m = SYMBOL_SPLITTER.match(symbol)
@@ -988,13 +960,8 @@
             self.c_trigger_event(self.MARKET_ORDER_FAILURE_EVENT_TAG,
                                  MarketOrderFailureEvent(self._current_timestamp, order_id, order_type))
 
-<<<<<<< HEAD
     cdef str c_buy(self, str symbol, object amount, object order_type=OrderType.MARKET, object price=s_decimal_NaN,
                    dict kwargs={}):
-=======
-    cdef str c_buy(self, str symbol, object amount, object order_type = OrderType.MARKET, object price = Decimal("NaN"),
-                   dict kwargs = {}):
->>>>>>> 3b6bcefa
         cdef:
             int64_t tracking_nonce = <int64_t>(time.time() * 1e6)
             str order_id = str(f"buy-{symbol}-{tracking_nonce}")
@@ -1006,11 +973,7 @@
                            symbol: str,
                            amount: Decimal,
                            order_type: OrderType,
-<<<<<<< HEAD
-                           price: Optional[Decimal] = NaN):
-=======
                            price: Optional[Decimal] = Decimal("NaN")):
->>>>>>> 3b6bcefa
         cdef:
             TradingRule trading_rule = self._trading_rules[symbol]
 
@@ -1089,13 +1052,8 @@
             self.c_trigger_event(self.MARKET_ORDER_FAILURE_EVENT_TAG,
                                  MarketOrderFailureEvent(self._current_timestamp, order_id, order_type))
 
-<<<<<<< HEAD
     cdef str c_sell(self, str symbol, object amount, object order_type=OrderType.MARKET, object price=s_decimal_NaN,
                     dict kwargs={}):
-=======
-    cdef str c_sell(self, str symbol, object amount, object order_type = OrderType.MARKET, object price = Decimal("NaN"),
-                    dict kwargs = {}):
->>>>>>> 3b6bcefa
         cdef:
             int64_t tracking_nonce = <int64_t>(time.time() * 1e6)
             str order_id = str(f"sell-{symbol}-{tracking_nonce}")
@@ -1202,17 +1160,10 @@
             TradingRule trading_rule = self._trading_rules[symbol]
         return Decimal(trading_rule.min_base_amount_increment)
 
-<<<<<<< HEAD
     cdef object c_quantize_order_amount(self, str symbol, object amount, object price=Decimal(0.0)):
         cdef:
             TradingRule trading_rule = self._trading_rules[symbol]
             object current_price = self.c_get_price(symbol, False)
-=======
-    cdef object c_quantize_order_amount(self, str symbol, object amount, object price = Decimal(0)):
-        cdef:
-            TradingRule trading_rule = self._trading_rules[symbol]
-            object current_price = Decimal(self.c_get_price(symbol, False))
->>>>>>> 3b6bcefa
             object notional_size
         global s_decimal_0
         quantized_amount = MarketBase.c_quantize_order_amount(self, symbol, amount)
@@ -1220,21 +1171,14 @@
         # Check against min_order_size and min_notional_size. If not passing either check, return 0.
         if quantized_amount < trading_rule.min_order_size:
             return s_decimal_0
-<<<<<<< HEAD
-        if price == 0:
-=======
+
         if price == s_decimal_0:
->>>>>>> 3b6bcefa
             notional_size = current_price * quantized_amount
         else:
             notional_size = price * quantized_amount
 
         # Add 1% as a safety factor in case the prices changed while making the order.
-<<<<<<< HEAD
-        if notional_size < trading_rule.min_notional_size * Decimal(1.01):
-=======
         if notional_size < trading_rule.min_notional_size * Decimal("1.01"):
->>>>>>> 3b6bcefa
             return s_decimal_0
 
         return quantized_amount